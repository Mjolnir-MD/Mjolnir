#define BOOST_TEST_MODULE "test_read_simulator"

#include <boost/test/included/unit_test.hpp>
#include <test/util/make_empty_input.hpp>
#include <mjolnir/input/read_simulator.hpp>

BOOST_AUTO_TEST_CASE(read_newtonian_molecular_dynamics_simulator)
{
    mjolnir::LoggerManager::set_default_logger("test_read_simulator.log");

    using real_type = double;
    using traits_type = mjolnir::SimulatorTraits<real_type, mjolnir::UnlimitedBoundary>;
    constexpr real_type tol = 1e-8;
    auto root = mjolnir::test::make_empty_input();
    {
        const toml::table v = toml::table{
<<<<<<< HEAD
            {"type",          toml::value("Molecular Dynamics")},
            {"integrator",    toml::value(toml::table{
                {"type", toml::value("Newtonian")}
            })},
=======
            {"type",          toml::value("MolecularDynamics")},
            {"integrator",    toml::value("VelocityVerlet")},
>>>>>>> 8e83bb42
            {"precision",     toml::value("double")},
            {"boundary_type", toml::value("Unlimited")},
            {"delta_t",       toml::value(0.1)},
            {"total_step",    toml::value(100)},
            {"save_step",     toml::value(10)}
        };
        root["simulator"] = v;
        const auto sim = mjolnir::read_simulator_from_table<traits_type>(root, v);
        BOOST_TEST(static_cast<bool>(sim));

        const auto mdsim = dynamic_cast<mjolnir::MolecularDynamicsSimulator<
            traits_type, mjolnir::VelocityVerletIntegrator<traits_type>>*>(sim.get());
        BOOST_TEST(static_cast<bool>(mdsim));

        sim->initialize();
        for(std::size_t i=0; i<99; ++i)
        {
            BOOST_TEST(mdsim->time() == i * 0.1, boost::test_tools::tolerance(tol));
            BOOST_TEST(sim->step()); // check it can step
        }
        // at the last (100-th) step, it returns false to stop the simulation.
        BOOST_TEST(!sim->step());
        sim->finalize();
    }
}

BOOST_AUTO_TEST_CASE(read_langevin_molecular_dynamics_simulator)
{
    mjolnir::LoggerManager::set_default_logger("test_read_simulator.log");

    using real_type = double;
    using traits_type = mjolnir::SimulatorTraits<real_type, mjolnir::UnlimitedBoundary>;
    constexpr real_type tol = 1e-8;
    auto root = mjolnir::test::make_empty_input();

    {
        const toml::table v{
<<<<<<< HEAD
            {"type",          toml::value("Molecular Dynamics")},
            {"integrator",    toml::value(toml::table{
                {"type", toml::value("Underdamped Langevin")},
                {"seed", toml::value(12345)},
                {"parameters",    toml::array{}}
            })},
=======
            {"type",          toml::value("MolecularDynamics")},
            {"integrator",    toml::value("UnderdampedLangevin")},
>>>>>>> 8e83bb42
            {"precision",     toml::value("double")},
            {"boundary_type", toml::value("Unlimited")},
            {"total_step",    toml::value(100)},
            {"save_step",     toml::value(10)},
            {"delta_t",       toml::value(0.1)}
        };
        root["simulator"] = v;
        const auto sim = mjolnir::read_simulator_from_table<traits_type>(root, v);
        BOOST_TEST(static_cast<bool>(sim));

        const auto mdsim = dynamic_cast<mjolnir::MolecularDynamicsSimulator<
            traits_type, mjolnir::UnderdampedLangevinIntegrator<traits_type>>*>(sim.get());
        BOOST_TEST(static_cast<bool>(mdsim));

        sim->initialize();
        for(std::size_t i=0; i<99; ++i)
        {
            BOOST_TEST(mdsim->time() == i * 0.1, boost::test_tools::tolerance(tol));
            BOOST_TEST(sim->step()); // check it can step
        }
        // at the last (100-th) step, it returns false to stop the simulation.
        BOOST_TEST(!sim->step());
        sim->finalize();
    }
}

BOOST_AUTO_TEST_CASE(read_steepest_descent_simulator)
{
    mjolnir::LoggerManager::set_default_logger("test_read_simulator.log");

    using real_type = double;
    using traits_type = mjolnir::SimulatorTraits<real_type, mjolnir::UnlimitedBoundary>;
    constexpr real_type tol = 1e-8;
    auto root = mjolnir::test::make_empty_input();
    {
        const toml::table v{
            {"type",          toml::value("SteepestDescent")},
            {"precision",     toml::value("double")},
            {"boundary_type", toml::value("Unlimited")},
            {"step_limit",    toml::value(100)},
            {"save_step",     toml::value(10)},
            {"delta",         toml::value(0.1)},
            {"threshold",     toml::value(0.0)} // it never ends until hit the limit
        };
        root["simulator"] = v;
        const auto sim = mjolnir::read_simulator_from_table<traits_type>(root, v);
        BOOST_TEST(static_cast<bool>(sim));

        const auto sdsim = dynamic_cast<
            mjolnir::SteepestDescentSimulator<traits_type>*>(sim.get());
        BOOST_TEST(static_cast<bool>(sdsim));

        sim->initialize();
        for(std::size_t i=0; i<99; ++i)
        {
            BOOST_TEST(sim->step()); // check it can step
        }
        // at the last (100-th) step, it returns false to stop the simulation.
        BOOST_TEST(!sim->step());
        sim->finalize();
    }
}

BOOST_AUTO_TEST_CASE(read_simulated_annealing_simulator)
{
    mjolnir::LoggerManager::set_default_logger("test_read_simulator.log");

    using real_type = double;
    using traits_type = mjolnir::SimulatorTraits<real_type, mjolnir::UnlimitedBoundary>;
    constexpr real_type tol = 1e-8;
    auto root = mjolnir::test::make_empty_input();
    {
        const toml::table v{
<<<<<<< HEAD
            {"type",          toml::value("Simulated Annealing")},
            {"integrator",    toml::value(toml::table{
                {"type", toml::value("Underdamped Langevin")},
                {"seed",          toml::value(12345)},
                {"parameters",    toml::array{}}
            })},
=======
            {"type",          toml::value("SimulatedAnnealing")},
            {"integrator",    toml::value("UnderdampedLangevin")},
>>>>>>> 8e83bb42
            {"precision",     toml::value("double")},
            {"boundary_type", toml::value("Unlimited")},
            {"total_step",    toml::value(100)},
            {"save_step",     toml::value(10)},
            {"schedule",      toml::value("linear")},
            {"T_begin",       toml::value(300.0)},
            {"T_end",         toml::value( 10.0)},
            {"each_step",     toml::value( 1)},
            {"delta_t",       toml::value(0.1)}
        };
        root["simulator"] = v;
        const auto sim = mjolnir::read_simulator_from_table<traits_type>(root, v);
        BOOST_TEST(static_cast<bool>(sim));

        const auto sasim = dynamic_cast<mjolnir::SimulatedAnnealingSimulator<
            traits_type, mjolnir::UnderdampedLangevinIntegrator<traits_type>,
            mjolnir::LinearScheduler>*>(sim.get());
        BOOST_TEST(static_cast<bool>(sasim));

        sim->initialize();
        for(std::size_t i=0; i<99; ++i)
        {
            BOOST_TEST(sasim->system().attribute("temperature") ==
                       300.0 * ((100-i) / 100.0) + 10.0 * (i / 100.0),
                       boost::test_tools::tolerance(tol));
            BOOST_TEST(sim->step()); // check it can step
        }
        // at the last (100-th) step, it returns false to stop the simulation.
        BOOST_TEST(!sim->step());
        sim->finalize();
    }
}<|MERGE_RESOLUTION|>--- conflicted
+++ resolved
@@ -14,15 +14,10 @@
     auto root = mjolnir::test::make_empty_input();
     {
         const toml::table v = toml::table{
-<<<<<<< HEAD
-            {"type",          toml::value("Molecular Dynamics")},
+            {"type",          toml::value("MolecularDynamics")},
             {"integrator",    toml::value(toml::table{
-                {"type", toml::value("Newtonian")}
+                {"type", toml::value("VelocityVerlet")}
             })},
-=======
-            {"type",          toml::value("MolecularDynamics")},
-            {"integrator",    toml::value("VelocityVerlet")},
->>>>>>> 8e83bb42
             {"precision",     toml::value("double")},
             {"boundary_type", toml::value("Unlimited")},
             {"delta_t",       toml::value(0.1)},
@@ -60,17 +55,12 @@
 
     {
         const toml::table v{
-<<<<<<< HEAD
-            {"type",          toml::value("Molecular Dynamics")},
+            {"type",          toml::value("MolecularDynamics")},
             {"integrator",    toml::value(toml::table{
-                {"type", toml::value("Underdamped Langevin")},
+                {"type", toml::value("UnderdampedLangevin")},
                 {"seed", toml::value(12345)},
                 {"parameters",    toml::array{}}
             })},
-=======
-            {"type",          toml::value("MolecularDynamics")},
-            {"integrator",    toml::value("UnderdampedLangevin")},
->>>>>>> 8e83bb42
             {"precision",     toml::value("double")},
             {"boundary_type", toml::value("Unlimited")},
             {"total_step",    toml::value(100)},
@@ -144,17 +134,12 @@
     auto root = mjolnir::test::make_empty_input();
     {
         const toml::table v{
-<<<<<<< HEAD
-            {"type",          toml::value("Simulated Annealing")},
+            {"type",          toml::value("SimulatedAnnealing")},
             {"integrator",    toml::value(toml::table{
-                {"type", toml::value("Underdamped Langevin")},
+                {"type", toml::value("UnderdampedLangevin")},
                 {"seed",          toml::value(12345)},
                 {"parameters",    toml::array{}}
             })},
-=======
-            {"type",          toml::value("SimulatedAnnealing")},
-            {"integrator",    toml::value("UnderdampedLangevin")},
->>>>>>> 8e83bb42
             {"precision",     toml::value("double")},
             {"boundary_type", toml::value("Unlimited")},
             {"total_step",    toml::value(100)},
