#define BOOST_TEST_MODULE "test_omp_bond_angle_interaction"

#ifdef BOOST_TEST_DYN_LINK
#include <boost/test/unit_test.hpp>
#else
#include <boost/test/included/unit_test.hpp>
#endif

#include <test/util/utility.hpp>

#include <mjolnir/math/math.hpp>
#include <mjolnir/core/BoundaryCondition.hpp>
#include <mjolnir/core/SimulatorTraits.hpp>
#include <mjolnir/forcefield/MultipleBasin/MultipleBasinForceField.hpp>
#include <mjolnir/forcefield/MultipleBasin/MultipleBasin2BasinUnit.hpp>
#include <mjolnir/forcefield/MultipleBasin/MultipleBasin3BasinUnit.hpp>
#include <mjolnir/forcefield/local/HarmonicPotential.hpp>
#include <mjolnir/omp/BondLengthInteraction.hpp>
#include <mjolnir/omp/System.hpp>
#include <mjolnir/omp/RandomNumberGenerator.hpp>
#include <mjolnir/util/make_unique.hpp>

BOOST_AUTO_TEST_CASE(omp_MultipleBasin_2Basin_numerical_difference)
{
    namespace test = mjolnir::test;

    mjolnir::LoggerManager::set_default_logger("test_omp_multiple_basin_forcefield.log");
    using traits_type      = mjolnir::OpenMPSimulatorTraits<double, mjolnir::UnlimitedBoundary>;
    using real_type        = traits_type::real_type;
    using coord_type       = traits_type::coordinate_type;
    using boundary_type    = traits_type::boundary_type;
    using system_type      = mjolnir::System<traits_type>;
    using potential_type   = mjolnir::HarmonicPotential<real_type>;
    using interaction_type = mjolnir::BondLengthInteraction<traits_type, potential_type>;

    const real_type k(10.0);
    const real_type native1(1.5);
    const real_type native2(2.0);

    mjolnir::LocalForceField<traits_type>    loc1, loc2, locc;
    mjolnir::GlobalForceField<traits_type>   glo1, glo2, gloc;
    mjolnir::ExternalForceField<traits_type> ext1, ext2, extc;

    std::vector<std::pair<std::array<std::size_t, 2>, potential_type>> param1, param2;
    param1.emplace_back(std::array<std::size_t, 2>{{0,1}}, potential_type(k, native1));
    param2.emplace_back(std::array<std::size_t, 2>{{0,1}}, potential_type(k, native2));

    loc1.emplace(mjolnir::make_unique<interaction_type>("none", std::move(param1)));
    loc2.emplace(mjolnir::make_unique<interaction_type>("none", std::move(param2)));

    std::unique_ptr<mjolnir::MultipleBasinUnitBase<traits_type>> unit1 =
        mjolnir::make_unique<mjolnir::MultipleBasin2BasinUnit<traits_type>>(
            -10.0, "short", "long", 0.0, 0.0,
            std::make_tuple(std::move(loc1), std::move(glo1), std::move(ext1)),
            std::make_tuple(std::move(loc2), std::move(glo2), std::move(ext2)));

    std::vector<std::unique_ptr<mjolnir::MultipleBasinUnitBase<traits_type>>> units;
    units.push_back(std::move(unit1));

    std::mt19937 mt(123456789);
    std::uniform_real_distribution<real_type> uni(-1.0, 1.0);

    mjolnir::MultipleBasinForceField<traits_type> forcefield(
            std::make_tuple(std::move(locc), std::move(gloc), std::move(extc)),
            std::move(units));

    for(std::size_t i = 0; i < 100; ++i)
    {
        system_type sys(2, boundary_type{});

<<<<<<< HEAD
        test::clear_everything(sys);

        sys.at(0).position = coord_type( 0.0 + 0.01 * uni(mt), 0.0 + 0.01 * uni(mt), 0.0 + 0.01 * uni(mt));
        sys.at(1).position = coord_type( 1.0 + 0.01 * uni(mt), 1.0 + 0.01 * uni(mt), 1.0 + 0.01 * uni(mt));
=======
        sys.mass(0)  = 1.0;
        sys.mass(1)  = 1.0;
        sys.rmass(0) = 1.0;
        sys.rmass(1) = 1.0;

        sys.position(0) = coord_type( 0.0 + 0.01 * uni(mt), 0.0 + 0.01 * uni(mt), 0.0 + 0.01 * uni(mt));
        sys.position(1) = coord_type( 1.0 + 0.01 * uni(mt), 1.0 + 0.01 * uni(mt), 1.0 + 0.01 * uni(mt));
        sys.velocity(0) = coord_type( 0.0, 0.0, 0.0);
        sys.velocity(1) = coord_type( 0.0, 0.0, 0.0);
        sys.force(0)    = coord_type( 0.0, 0.0, 0.0);
        sys.force(1)    = coord_type( 0.0, 0.0, 0.0);

        sys.name(0)  = "X";
        sys.name(1)  = "X";
        sys.group(0) = "TEST";
        sys.group(1) = "TEST";

        const auto init = sys;
>>>>>>> 8f2a566f

        forcefield.initialize(sys); // don't forget this

        constexpr real_type tol = 1e-4;
        constexpr real_type dr  = 1e-5;

        test::check_force(sys, forcefield, tol, dr);
    }
}

// check difference of forces
BOOST_AUTO_TEST_CASE(omp_MultipleBasin_2Basin_consistency)
{
    namespace test = mjolnir::test;

    mjolnir::LoggerManager::set_default_logger("test_omp_multiple_basin_forcefield.log");
    using traits_type      = mjolnir::OpenMPSimulatorTraits<double, mjolnir::UnlimitedBoundary>;
    using real_type        = traits_type::real_type;
    using coord_type       = traits_type::coordinate_type;
    using boundary_type    = traits_type::boundary_type;
    using system_type      = mjolnir::System<traits_type>;
    using potential_type   = mjolnir::HarmonicPotential<real_type>;
    using interaction_type = mjolnir::BondLengthInteraction<traits_type, potential_type>;

    using default_traits_type      = mjolnir::SimulatorTraits<double, mjolnir::UnlimitedBoundary>;
    using default_system_type      = mjolnir::System<default_traits_type>;
    using default_potential_type   = mjolnir::HarmonicPotential<real_type>;
    using default_interaction_type = mjolnir::BondLengthInteraction<default_traits_type, default_potential_type>;

    const real_type k(10.0);
    const real_type native1(1.5);
    const real_type native2(2.0);
    const std::size_t Nparticle = 1000;

    mjolnir::MultipleBasinForceField<traits_type> ff_openmp = [&]()
    {
        mjolnir::LocalForceField<traits_type>    loc1, loc2, locc;
        mjolnir::GlobalForceField<traits_type>   glo1, glo2, gloc;
        mjolnir::ExternalForceField<traits_type> ext1, ext2, extc;

        std::vector<std::pair<std::array<std::size_t, 2>, potential_type>> param1, param2;
        for(std::size_t i=0; i<Nparticle-1; ++i)
        {
            param1.emplace_back(std::array<std::size_t, 2>{{i,i+1}}, potential_type(k, native1));
            param2.emplace_back(std::array<std::size_t, 2>{{i,i+1}}, potential_type(k, native2));
        }
        loc1.emplace(mjolnir::make_unique<interaction_type>("none", std::move(param1)));
        loc2.emplace(mjolnir::make_unique<interaction_type>("none", std::move(param2)));

        std::unique_ptr<mjolnir::MultipleBasinUnitBase<traits_type>> unit1 =
            mjolnir::make_unique<mjolnir::MultipleBasin2BasinUnit<traits_type>>(
                -10.0, "short", "long", 0.0, 0.0,
                std::make_tuple(std::move(loc1), std::move(glo1), std::move(ext1)),
                std::make_tuple(std::move(loc2), std::move(glo2), std::move(ext2)));

        std::vector<std::unique_ptr<mjolnir::MultipleBasinUnitBase<traits_type>>> units;
        units.push_back(std::move(unit1));

        return mjolnir::MultipleBasinForceField<traits_type>(
                std::make_tuple(std::move(locc), std::move(gloc), std::move(extc)),
                std::move(units));
    }();

    mjolnir::MultipleBasinForceField<default_traits_type> ff_default = [&]()
    {
        mjolnir::LocalForceField<default_traits_type>    loc1, loc2, locc;
        mjolnir::GlobalForceField<default_traits_type>   glo1, glo2, gloc;
        mjolnir::ExternalForceField<default_traits_type> ext1, ext2, extc;

        std::vector<std::pair<std::array<std::size_t, 2>, default_potential_type>> param1, param2;
        for(std::size_t i=0; i<Nparticle-1; ++i)
        {
            param1.emplace_back(std::array<std::size_t, 2>{{i,i+1}}, default_potential_type(k, native1));
            param2.emplace_back(std::array<std::size_t, 2>{{i,i+1}}, default_potential_type(k, native2));
        }
        loc1.emplace(mjolnir::make_unique<default_interaction_type>("none", std::move(param1)));
        loc2.emplace(mjolnir::make_unique<default_interaction_type>("none", std::move(param2)));

        std::unique_ptr<mjolnir::MultipleBasinUnitBase<default_traits_type>> unit1 =
            mjolnir::make_unique<mjolnir::MultipleBasin2BasinUnit<default_traits_type>>(
                -10.0, "short", "long", 0.0, 0.0,
                std::make_tuple(std::move(loc1), std::move(glo1), std::move(ext1)),
                std::make_tuple(std::move(loc2), std::move(glo2), std::move(ext2)));

        std::vector<std::unique_ptr<mjolnir::MultipleBasinUnitBase<default_traits_type>>> units;
        units.push_back(std::move(unit1));

        return mjolnir::MultipleBasinForceField<default_traits_type>(
                std::make_tuple(std::move(locc), std::move(gloc), std::move(extc)),
                std::move(units));
    }();

    std::mt19937 mt(123456789);
    std::uniform_real_distribution<real_type> uni(-1.0, 1.0);

    for(std::size_t i = 0; i < 100; ++i)
    {
        system_type         sys_openmp (Nparticle, boundary_type{});
        default_system_type sys_default(Nparticle, boundary_type{});

        test::clear_everything(sys_openmp);
        test::clear_everything(sys_default);

        for(std::size_t j=0; j<Nparticle; ++j)
        {
            const coord_type pos(j * 1.0 + 0.01 * uni(mt),
                                 j * 1.0 + 0.01 * uni(mt),
                                 j * 1.0 + 0.01 * uni(mt));

            sys_openmp.position(j) = pos;
            sys_default.position(j) = pos;
        }

        ff_openmp .initialize(sys_openmp ); // don't forget this
        ff_default.initialize(sys_default); // don't forget this

        constexpr real_type tol = 1e-4;

        // --------------------------------------------------------------------
        // check_force

        sys_openmp.preprocess_forces();
        ff_openmp .calc_force(sys_openmp);
        sys_openmp.postprocess_forces();

        ff_default.calc_force(sys_default);

        for(std::size_t j=0; j<Nparticle; ++j)
        {
            using namespace mjolnir::math;
            BOOST_TEST(X(sys_default.force(j)) == X(sys_openmp.force(j)),
                       boost::test_tools::tolerance(tol));

            BOOST_TEST(Y(sys_default.force(j)) == Y(sys_openmp.force(j)),
                       boost::test_tools::tolerance(tol));

            BOOST_TEST(Z(sys_default.force(j)) == Z(sys_openmp.force(j)),
                       boost::test_tools::tolerance(tol));
        }
        // check the virials are the same
        for(std::size_t j=0; j<9; ++j)
        {
            BOOST_TEST(sys_default.virial()[j] == sys_openmp.virial()[j], boost::test_tools::tolerance(tol));
        }

        // --------------------------------------------------------------------
        // check_force_and_virial

        test::clear_force(sys_openmp);
        test::clear_force(sys_default);

        sys_openmp.preprocess_forces();
        ff_openmp .calc_force_and_virial(sys_openmp);
        sys_openmp.postprocess_forces();

        ff_default.calc_force_and_virial(sys_default);

        for(std::size_t j=0; j<Nparticle; ++j)
        {
            using namespace mjolnir::math;
            BOOST_TEST(X(sys_default.force(j)) == X(sys_openmp.force(j)),
                       boost::test_tools::tolerance(tol));

            BOOST_TEST(Y(sys_default.force(j)) == Y(sys_openmp.force(j)),
                       boost::test_tools::tolerance(tol));

            BOOST_TEST(Z(sys_default.force(j)) == Z(sys_openmp.force(j)),
                       boost::test_tools::tolerance(tol));
        }
        // check the virials are the same
        for(std::size_t j=0; j<9; ++j)
        {
            BOOST_TEST(sys_default.virial()[j] == sys_openmp.virial()[j], boost::test_tools::tolerance(tol));
        }

        // --------------------------------------------------------------------
        // check_energy

        test::clear_force(sys_openmp);
        test::clear_force(sys_default);

        const auto omp_ene = ff_openmp .calc_energy(sys_openmp);
        const auto seq_ene = ff_default.calc_energy(sys_default);

        BOOST_TEST(omp_ene == seq_ene, boost::test_tools::tolerance(tol));
    }
}

BOOST_AUTO_TEST_CASE(MultipleBasin_3Basin_numerical_difference)
{
    namespace test = mjolnir::test;

    mjolnir::LoggerManager::set_default_logger("test_omp_multiple_basin_forcefield.log");
    using traits_type      = mjolnir::OpenMPSimulatorTraits<double, mjolnir::UnlimitedBoundary>;
    using real_type        = traits_type::real_type;
    using coord_type       = traits_type::coordinate_type;
    using boundary_type    = traits_type::boundary_type;
    using system_type      = mjolnir::System<traits_type>;
    using potential_type   = mjolnir::HarmonicPotential<real_type>;
    using interaction_type = mjolnir::BondLengthInteraction<traits_type, potential_type>;

    const real_type k(10.0);
    const real_type native1(1.6);
    const real_type native2(1.8);
    const real_type native3(1.9);

    mjolnir::LocalForceField<traits_type>    loc1, loc2, loc3, locc;
    mjolnir::GlobalForceField<traits_type>   glo1, glo2, glo3, gloc;
    mjolnir::ExternalForceField<traits_type> ext1, ext2, ext3, extc;

    std::vector<std::pair<std::array<std::size_t, 2>, potential_type>> param1, param2, param3;
    param1.emplace_back(std::array<std::size_t, 2>{{0,1}}, potential_type(k, native1));
    param2.emplace_back(std::array<std::size_t, 2>{{0,1}}, potential_type(k, native2));
    param3.emplace_back(std::array<std::size_t, 2>{{0,1}}, potential_type(k, native3));

    loc1.emplace(mjolnir::make_unique<interaction_type>("none", std::move(param1)));
    loc2.emplace(mjolnir::make_unique<interaction_type>("none", std::move(param2)));
    loc3.emplace(mjolnir::make_unique<interaction_type>("none", std::move(param3)));

    std::unique_ptr<mjolnir::MultipleBasinUnitBase<traits_type>> unit1 =
        mjolnir::make_unique<mjolnir::MultipleBasin3BasinUnit<traits_type>>(
            "short", "middle", "long", -10.0, -10.0, -10.0, 0.0, 0.0, 0.0,
            std::make_tuple(std::move(loc1), std::move(glo1), std::move(ext1)),
            std::make_tuple(std::move(loc2), std::move(glo2), std::move(ext2)),
            std::make_tuple(std::move(loc3), std::move(glo3), std::move(ext3)));

    std::vector<std::unique_ptr<mjolnir::MultipleBasinUnitBase<traits_type>>> units;
    units.push_back(std::move(unit1));

    std::mt19937 mt(123456789);
    std::uniform_real_distribution<real_type> uni(-1.0, 1.0);

    mjolnir::MultipleBasinForceField<traits_type> forcefield(
            std::make_tuple(std::move(locc), std::move(gloc), std::move(extc)),
            std::move(units));

    for(std::size_t i = 0; i < 100; ++i)
    {
        system_type sys(2, boundary_type{});

<<<<<<< HEAD
        test::clear_everything(sys);

        sys.at(0).position = coord_type( 0.0 + 0.01 * uni(mt), 0.0 + 0.01 * uni(mt), 0.0 + 0.01 * uni(mt));
        sys.at(1).position = coord_type( 1.0 + 0.01 * uni(mt), 1.0 + 0.01 * uni(mt), 1.0 + 0.01 * uni(mt));

        forcefield.initialize(sys); // don't forget this
=======
        sys.mass(0)  = 1.0;
        sys.mass(1)  = 1.0;
        sys.rmass(0) = 1.0;
        sys.rmass(1) = 1.0;

        sys.position(0) = coord_type( 0.0 + 0.01 * uni(mt), 0.0 + 0.01 * uni(mt), 0.0 + 0.01 * uni(mt));
        sys.position(1) = coord_type( 1.0 + 0.01 * uni(mt), 1.0 + 0.01 * uni(mt), 1.0 + 0.01 * uni(mt));
        sys.velocity(0) = coord_type( 0.0, 0.0, 0.0);
        sys.velocity(1) = coord_type( 0.0, 0.0, 0.0);
        sys.force(0)    = coord_type( 0.0, 0.0, 0.0);
        sys.force(1)    = coord_type( 0.0, 0.0, 0.0);

        sys.name(0)  = "X";
        sys.name(1)  = "X";
        sys.group(0) = "TEST";
        sys.group(1) = "TEST";

        const auto init = sys;

        forcefield.initialize(init); // don't forget this
>>>>>>> 8f2a566f

        constexpr real_type tol = 1e-4;
        constexpr real_type dr  = 1e-5;
        test::check_force(sys, forcefield, tol, dr);
    }
}

// check difference of forces
BOOST_AUTO_TEST_CASE(omp_MultipleBasin_3Basin_consistency)
{
    namespace test = mjolnir::test;

    mjolnir::LoggerManager::set_default_logger("test_omp_multiple_basin_forcefield.log");
    using traits_type      = mjolnir::OpenMPSimulatorTraits<double, mjolnir::UnlimitedBoundary>;
    using real_type        = traits_type::real_type;
    using coord_type       = traits_type::coordinate_type;
    using boundary_type    = traits_type::boundary_type;
    using system_type      = mjolnir::System<traits_type>;
    using potential_type   = mjolnir::HarmonicPotential<real_type>;
    using interaction_type = mjolnir::BondLengthInteraction<traits_type, potential_type>;

    using default_traits_type      = mjolnir::SimulatorTraits<double, mjolnir::UnlimitedBoundary>;
    using default_system_type      = mjolnir::System<default_traits_type>;
    using default_potential_type   = mjolnir::HarmonicPotential<real_type>;
    using default_interaction_type = mjolnir::BondLengthInteraction<default_traits_type, default_potential_type>;

    const real_type k(10.0);
    const real_type native1(1.6);
    const real_type native2(1.8);
    const real_type native3(1.9);

    const std::size_t Nparticle = 1000;

    mjolnir::MultipleBasinForceField<traits_type> ff_openmp = [&]()
    {
        mjolnir::LocalForceField<traits_type>    loc1, loc2, loc3, locc;
        mjolnir::GlobalForceField<traits_type>   glo1, glo2, glo3, gloc;
        mjolnir::ExternalForceField<traits_type> ext1, ext2, ext3, extc;

        std::vector<std::pair<std::array<std::size_t, 2>, potential_type>> param1, param2, param3;
        for(std::size_t i=0; i<Nparticle-1; ++i)
        {
            param1.emplace_back(std::array<std::size_t, 2>{{i,i+1}}, potential_type(k, native1));
            param2.emplace_back(std::array<std::size_t, 2>{{i,i+1}}, potential_type(k, native2));
            param3.emplace_back(std::array<std::size_t, 2>{{i,i+1}}, potential_type(k, native3));
        }
        loc1.emplace(mjolnir::make_unique<interaction_type>("none", std::move(param1)));
        loc2.emplace(mjolnir::make_unique<interaction_type>("none", std::move(param2)));
        loc3.emplace(mjolnir::make_unique<interaction_type>("none", std::move(param3)));

        std::unique_ptr<mjolnir::MultipleBasinUnitBase<traits_type>> unit1 =
            mjolnir::make_unique<mjolnir::MultipleBasin3BasinUnit<traits_type>>(
                "short", "middle", "long", -10.0, -10.0, -10.0, 0.0, 0.0, 0.0,
                std::make_tuple(std::move(loc1), std::move(glo1), std::move(ext1)),
                std::make_tuple(std::move(loc2), std::move(glo2), std::move(ext2)),
                std::make_tuple(std::move(loc3), std::move(glo3), std::move(ext3)));

        std::vector<std::unique_ptr<mjolnir::MultipleBasinUnitBase<traits_type>>> units;
        units.push_back(std::move(unit1));

        return mjolnir::MultipleBasinForceField<traits_type>(
                std::make_tuple(std::move(locc), std::move(gloc), std::move(extc)),
                std::move(units));
    }();

    mjolnir::MultipleBasinForceField<default_traits_type> ff_default = [&]()
    {
        mjolnir::LocalForceField<default_traits_type>    loc1, loc2, loc3, locc;
        mjolnir::GlobalForceField<default_traits_type>   glo1, glo2, glo3, gloc;
        mjolnir::ExternalForceField<default_traits_type> ext1, ext2, ext3, extc;

        std::vector<std::pair<std::array<std::size_t, 2>, default_potential_type>> param1, param2, param3;
        for(std::size_t i=0; i<Nparticle-1; ++i)
        {
            param1.emplace_back(std::array<std::size_t, 2>{{i,i+1}}, default_potential_type(k, native1));
            param2.emplace_back(std::array<std::size_t, 2>{{i,i+1}}, default_potential_type(k, native2));
            param3.emplace_back(std::array<std::size_t, 2>{{i,i+1}}, default_potential_type(k, native3));
        }
        loc1.emplace(mjolnir::make_unique<default_interaction_type>("none", std::move(param1)));
        loc2.emplace(mjolnir::make_unique<default_interaction_type>("none", std::move(param2)));
        loc3.emplace(mjolnir::make_unique<default_interaction_type>("none", std::move(param3)));

        std::unique_ptr<mjolnir::MultipleBasinUnitBase<default_traits_type>> unit1 =
            mjolnir::make_unique<mjolnir::MultipleBasin3BasinUnit<default_traits_type>>(
                "short", "middle", "long", -10.0, -10.0, -10.0, 0.0, 0.0, 0.0,
                std::make_tuple(std::move(loc1), std::move(glo1), std::move(ext1)),
                std::make_tuple(std::move(loc2), std::move(glo2), std::move(ext2)),
                std::make_tuple(std::move(loc3), std::move(glo3), std::move(ext3)));

        std::vector<std::unique_ptr<mjolnir::MultipleBasinUnitBase<default_traits_type>>> units;
        units.push_back(std::move(unit1));

        return mjolnir::MultipleBasinForceField<default_traits_type>(
                std::make_tuple(std::move(locc), std::move(gloc), std::move(extc)),
                std::move(units));
    }();

    std::mt19937 mt(123456789);
    std::uniform_real_distribution<real_type> uni(-1.0, 1.0);

    for(std::size_t i = 0; i < 100; ++i)
    {
        system_type         sys_openmp (Nparticle, boundary_type{});
        default_system_type sys_default(Nparticle, boundary_type{});

        test::clear_everything(sys_openmp);
        test::clear_everything(sys_default);

        for(std::size_t j=0; j<Nparticle; ++j)
        {
            const coord_type pos(j * 1.0 + 0.01 * uni(mt),
                                 j * 1.0 + 0.01 * uni(mt),
                                 j * 1.0 + 0.01 * uni(mt));

            sys_openmp .position(j) = pos;
            sys_default.position(j) = pos;
        }

        ff_openmp .initialize(sys_openmp ); // don't forget this
        ff_default.initialize(sys_default); // don't forget this

        constexpr real_type tol = 1e-4;

        // --------------------------------------------------------------------
        // check_force

        sys_openmp.preprocess_forces();
        ff_openmp .calc_force(sys_openmp);
        sys_openmp.postprocess_forces();

        ff_default.calc_force(sys_default);

        for(std::size_t j=0; j<Nparticle; ++j)
        {
            using namespace mjolnir::math;
            BOOST_TEST(X(sys_default.force(j)) == X(sys_openmp.force(j)),
                       boost::test_tools::tolerance(tol));

            BOOST_TEST(Y(sys_default.force(j)) == Y(sys_openmp.force(j)),
                       boost::test_tools::tolerance(tol));

            BOOST_TEST(Z(sys_default.force(j)) == Z(sys_openmp.force(j)),
                       boost::test_tools::tolerance(tol));
        }
        // check the virials are the same
        for(std::size_t j=0; j<9; ++j)
        {
            BOOST_TEST(sys_default.virial()[j] == sys_openmp.virial()[j], boost::test_tools::tolerance(tol));
        }

        // --------------------------------------------------------------------
        // check_force_and_virial

        test::clear_force(sys_openmp);
        test::clear_force(sys_default);

        sys_openmp.preprocess_forces();
        ff_openmp .calc_force_and_virial(sys_openmp);
        sys_openmp.postprocess_forces();

        ff_default.calc_force_and_virial(sys_default);

        for(std::size_t j=0; j<Nparticle; ++j)
        {
            using namespace mjolnir::math;
            BOOST_TEST(X(sys_default.force(j)) == X(sys_openmp.force(j)),
                       boost::test_tools::tolerance(tol));

            BOOST_TEST(Y(sys_default.force(j)) == Y(sys_openmp.force(j)),
                       boost::test_tools::tolerance(tol));

            BOOST_TEST(Z(sys_default.force(j)) == Z(sys_openmp.force(j)),
                       boost::test_tools::tolerance(tol));
        }
        // check the virials are the same
        for(std::size_t j=0; j<9; ++j)
        {
            BOOST_TEST(sys_default.virial()[j] == sys_openmp.virial()[j], boost::test_tools::tolerance(tol));
        }

        // --------------------------------------------------------------------
        // check_energy

        test::clear_force(sys_openmp);
        test::clear_force(sys_default);

        const auto omp_ene = ff_openmp .calc_energy(sys_openmp);
        const auto seq_ene = ff_default.calc_energy(sys_default);

        BOOST_TEST(omp_ene == seq_ene, boost::test_tools::tolerance(tol));
    }
}<|MERGE_RESOLUTION|>--- conflicted
+++ resolved
@@ -68,31 +68,10 @@
     {
         system_type sys(2, boundary_type{});
 
-<<<<<<< HEAD
         test::clear_everything(sys);
-
-        sys.at(0).position = coord_type( 0.0 + 0.01 * uni(mt), 0.0 + 0.01 * uni(mt), 0.0 + 0.01 * uni(mt));
-        sys.at(1).position = coord_type( 1.0 + 0.01 * uni(mt), 1.0 + 0.01 * uni(mt), 1.0 + 0.01 * uni(mt));
-=======
-        sys.mass(0)  = 1.0;
-        sys.mass(1)  = 1.0;
-        sys.rmass(0) = 1.0;
-        sys.rmass(1) = 1.0;
 
         sys.position(0) = coord_type( 0.0 + 0.01 * uni(mt), 0.0 + 0.01 * uni(mt), 0.0 + 0.01 * uni(mt));
         sys.position(1) = coord_type( 1.0 + 0.01 * uni(mt), 1.0 + 0.01 * uni(mt), 1.0 + 0.01 * uni(mt));
-        sys.velocity(0) = coord_type( 0.0, 0.0, 0.0);
-        sys.velocity(1) = coord_type( 0.0, 0.0, 0.0);
-        sys.force(0)    = coord_type( 0.0, 0.0, 0.0);
-        sys.force(1)    = coord_type( 0.0, 0.0, 0.0);
-
-        sys.name(0)  = "X";
-        sys.name(1)  = "X";
-        sys.group(0) = "TEST";
-        sys.group(1) = "TEST";
-
-        const auto init = sys;
->>>>>>> 8f2a566f
 
         forcefield.initialize(sys); // don't forget this
 
@@ -333,35 +312,12 @@
     {
         system_type sys(2, boundary_type{});
 
-<<<<<<< HEAD
         test::clear_everything(sys);
-
-        sys.at(0).position = coord_type( 0.0 + 0.01 * uni(mt), 0.0 + 0.01 * uni(mt), 0.0 + 0.01 * uni(mt));
-        sys.at(1).position = coord_type( 1.0 + 0.01 * uni(mt), 1.0 + 0.01 * uni(mt), 1.0 + 0.01 * uni(mt));
-
-        forcefield.initialize(sys); // don't forget this
-=======
-        sys.mass(0)  = 1.0;
-        sys.mass(1)  = 1.0;
-        sys.rmass(0) = 1.0;
-        sys.rmass(1) = 1.0;
 
         sys.position(0) = coord_type( 0.0 + 0.01 * uni(mt), 0.0 + 0.01 * uni(mt), 0.0 + 0.01 * uni(mt));
         sys.position(1) = coord_type( 1.0 + 0.01 * uni(mt), 1.0 + 0.01 * uni(mt), 1.0 + 0.01 * uni(mt));
-        sys.velocity(0) = coord_type( 0.0, 0.0, 0.0);
-        sys.velocity(1) = coord_type( 0.0, 0.0, 0.0);
-        sys.force(0)    = coord_type( 0.0, 0.0, 0.0);
-        sys.force(1)    = coord_type( 0.0, 0.0, 0.0);
-
-        sys.name(0)  = "X";
-        sys.name(1)  = "X";
-        sys.group(0) = "TEST";
-        sys.group(1) = "TEST";
-
-        const auto init = sys;
-
-        forcefield.initialize(init); // don't forget this
->>>>>>> 8f2a566f
+
+        forcefield.initialize(sys); // don't forget this
 
         constexpr real_type tol = 1e-4;
         constexpr real_type dr  = 1e-5;
