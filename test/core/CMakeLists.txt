--- conflicted
+++ resolved
@@ -34,11 +34,6 @@
     test_contact_gocontact_interaction
     test_bond_angle_interaction
     test_dihedral_angle_interaction
-<<<<<<< HEAD
-    test_contact_interaction
-=======
-    test_dihedral_angle_utility_function
->>>>>>> c4455fa9
     test_3spn2_base_stacking_interaction
     test_3spn2_base_base_interaction
     test_global_pair_interaction
