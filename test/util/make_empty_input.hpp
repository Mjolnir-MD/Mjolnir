#ifndef MJOLNIR_TEST_MAKE_EMPTY_INPUT_HPP
#define MJOLNIR_TEST_MAKE_EMPTY_INPUT_HPP
#include <extlib/toml/toml.hpp>
#include <mjolnir/util/string.hpp>

namespace mjolnir
{
namespace test
{

// make a minimal input file that contains no particle, no forcefield.
// It contains only parameters that are needed to pass read_input() functions.
inline toml::Table make_empty_input()
{
    using namespace mjolnir::literals::string_literals;

    toml::Table output;
    output["prefix"] = "nothing"_s;
    output["format"] = "xyz"_s;
    output["path"]   = "./"_s;

    toml::Table files;
    files["output"]  = std::move(output);

    toml::Table units;
    units["length"] = "angstrom"_s;
    units["energy"] = "kcal/mol"_s;

    // Mjolnir does not consider running simulation without simulator
    // (that does not make sense!) . Here, temporary set MD simulator with
    // Newtonian dynamics.
    toml::Table integrator;
    integrator["type"] = "Newtonian"_s;
    toml::Table simulator;
<<<<<<< HEAD
    simulator["type"]          = "Molecular Dynamics"_s;
    simulator["integrator"]    = std::move(integrator);
=======
    simulator["type"]          = "MolecularDynamics"_s;
    simulator["integrator"]    = "VelocityVerlet"_s;
>>>>>>> 8e83bb42
    simulator["precision"]     = "double"_s;
    simulator["boundary_type"] = "Unlimited"_s;
    simulator["total_step"]    = 1;
    simulator["save_step"]     = 1;
    simulator["delta_t"]       = 0.1;

    // Mjolnir requires a system to simulate, even if it has no particle.
    toml::Table system;
    system["attributes"]     = toml::Table{{"temperature"_s, toml::value(300.0)}};
    system["boundary_shape"] = toml::Table(); // no boundary
    system["particles"]      = toml::Array(); // no particle
    toml::Array systems(1, std::move(system));

    // "empty forcefields" completely make sense because essentially any kind of
    // forcefields are a sum of several potential terms. Forcefield that has
    // zero term means an ideal system having no interaction.
    toml::Array forcefields(1, toml::Table(/* nothing! */));

    toml::Table input;
    input["files"]       = std::move(files);
    input["units"]       = std::move(units);
    input["simulator"]   = std::move(simulator);
    input["systems"]     = std::move(systems);
    input["forcefields"] = std::move(forcefields);

    return input;
}

} // test
} // mjolnir
#endif// MJOLNIR_TEST_MAKE_EMPTY_INPUT_HPP<|MERGE_RESOLUTION|>--- conflicted
+++ resolved
@@ -30,15 +30,10 @@
     // (that does not make sense!) . Here, temporary set MD simulator with
     // Newtonian dynamics.
     toml::Table integrator;
-    integrator["type"] = "Newtonian"_s;
+    integrator["type"] = "VelocityVerlet"_s;
     toml::Table simulator;
-<<<<<<< HEAD
-    simulator["type"]          = "Molecular Dynamics"_s;
+    simulator["type"]          = "MolecularDynamics"_s;
     simulator["integrator"]    = std::move(integrator);
-=======
-    simulator["type"]          = "MolecularDynamics"_s;
-    simulator["integrator"]    = "VelocityVerlet"_s;
->>>>>>> 8e83bb42
     simulator["precision"]     = "double"_s;
     simulator["boundary_type"] = "Unlimited"_s;
     simulator["total_step"]    = 1;
