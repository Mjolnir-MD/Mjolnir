--- conflicted
+++ resolved
@@ -15,17 +15,8 @@
 class ForceField final : public ForceFieldBase<traitsT>
 {
   public:
-<<<<<<< HEAD
-    using base_type                = ForceFieldBase<traitsT>;
-    using traits_type              = traitsT;
-    using real_type                = typename traits_type::real_type;
-    using coordinate_type          = typename traits_type::coordinate_type;
-    using system_type              = System<traits_type>;
-    using topology_type            = Topology;
-    using local_forcefield_type    = LocalForceField<traits_type>;
-    using global_forcefield_type   = GlobalForceField<traits_type>;
-    using external_forcefield_type = ExternalForceField<traits_type>;
-=======
+
+    using base_type                   = ForceFieldBase<traitsT>;
     using traits_type                 = traitsT;
     using real_type                   = typename traits_type::real_type;
     using coordinate_type             = typename traits_type::coordinate_type;
@@ -35,7 +26,6 @@
     using global_forcefield_type      = GlobalForceField<traits_type>;
     using external_forcefield_type    = ExternalForceField<traits_type>;
     using constraint_forcefield_type  = ConstraintForceField<traits_type>;
->>>>>>> 70d88f27
 
   public:
 
@@ -154,32 +144,15 @@
         return retval;
     }
 
-<<<<<<< HEAD
-    topology_type const& topology() const noexcept override {return topology_;}
+    topology_type              const& topology()   const noexcept {return topology_;}
 
-    local_forcefield_type    const& local()    const noexcept {return local_;}
-    local_forcefield_type    &      local()          noexcept {return local_;}
-    global_forcefield_type   const& global()   const noexcept {return global_;}
-    global_forcefield_type   &      global()         noexcept {return global_;}
-    external_forcefield_type const& external() const noexcept {return external_;}
-    external_forcefield_type &      external()       noexcept {return external_;}
-
-  private:
-
-    topology_type            topology_;
-    local_forcefield_type    local_;
-    global_forcefield_type   global_;
-    external_forcefield_type external_;
-=======
-    topology_type              const& topology()   const noexcept {return topology_;}
-    topology_type              &      topology()         noexcept {return topology_;}
     local_forcefield_type      const& local()      const noexcept {return local_;}
     local_forcefield_type      &      local()            noexcept {return local_;}
     global_forcefield_type     const& global()     const noexcept {return global_;}
     global_forcefield_type     &      global()           noexcept {return global_;}
     external_forcefield_type   const& external()   const noexcept {return external_;}
     external_forcefield_type   &      external()         noexcept {return external_;}
-    constraint_forcefield_type const& constraint() const noexcept {return constraint_;}
+    constraint_forcefield_type const& constraint() const noexcept override {return constraint_;}
     constraint_forcefield_type &      constraint()       noexcept {return constraint_;}
 
   private:
@@ -189,15 +162,6 @@
     global_forcefield_type      global_;
     external_forcefield_type    external_;
     constraint_forcefield_type  constraint_;
-
-#ifdef MJOLNIR_WITH_OPENMP
-    // OpenMP implementation uses its own specialization to avoid data race.
-    // So this implementation should not be instanciated with the OpenMP traits.
-    static_assert(!is_openmp_simulator_traits<traits_type>::value,
-                  "this is the default implementation, not for OpenMP");
-#endif
-
->>>>>>> 70d88f27
 };
 
 #ifdef MJOLNIR_SEPARATE_BUILD
