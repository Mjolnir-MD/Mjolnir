--- conflicted
+++ resolved
@@ -17,19 +17,11 @@
 // This class is an implementation of the excluded volume term used in
 // Clementi's off-lattice Go-like model (Clement et al., 2000) and AICG2+ model
 // (Li et al., 2014)
-<<<<<<< HEAD
 //
 // Note: When ExcludedVolume is used with GlobalPairInteraction, `calc_force`
 //       and `calc_energy` implemented here will not be used because we can
 //       optimize the runtime efficiency by specializing GlobalPairInteraction.
 //       See mjolnir/interaction/GlobalExcludedVolumeInteraction.hpp for detail.
-=======
-
-// Note: When you use ExcludedVolume with GlobalPairInteraction, the simulator
-// doesn't uses this class, because it uses the potential and derivative
-// calculation method in GlobalPairInteraction class specializing for excluded
-// volume potential.
->>>>>>> 6b672b6b
 template<typename realT>
 class ExcludedVolumePotential
 {
