#ifndef MJOLNIR_INTEARACTION_GLOBAL_PAIR_LENNARD_JONES_INTEARACTION_HPP
#define MJOLNIR_INTEARACTION_GLOBAL_PAIR_LENNARD_JONES_INTEARACTION_HPP
#include <mjolnir/forcefield/global/GlobalPairInteraction.hpp>
#include <mjolnir/forcefield/global/LennardJonesPotential.hpp>
#include <mjolnir/core/SimulatorTraits.hpp>
#include <memory>

namespace mjolnir
{

// It is a specialization of GlobalPairInteraction for LennardJonesPotential.
// In the case of LennardJonesPotential, we can omit `sqrt` call that is
// normally used to calculate distance because we only needs the squared distance.
template<typename realT, template<typename, typename> class boundaryT>
class GlobalPairInteraction<
    SimulatorTraits<realT, boundaryT>,
    LennardJonesPotential<realT>
    > final : public GlobalInteractionBase<SimulatorTraits<realT, boundaryT>>
{
  public:

    using traits_type         = SimulatorTraits<realT, boundaryT>;
    using base_type           = GlobalInteractionBase<traits_type>;
    using real_type           = typename base_type::real_type;
    using coordinate_type     = typename base_type::coordinate_type;
    using system_type         = typename base_type::system_type;
    using topology_type       = typename base_type::topology_type;
    using boundary_type       = typename base_type::boundary_type;
    using potential_type      = LennardJonesPotential<real_type>;
    using partition_type      = SpatialPartition<traits_type, potential_type>;
    using parameter_list_type = ParameterList<traits_type, potential_type>;

  public:
<<<<<<< HEAD
    GlobalPairInteraction()  = default;
    ~GlobalPairInteraction() override {}
=======
>>>>>>> d6d36a81

    GlobalPairInteraction(potential_type&& pot, parameter_list_type&& para,
                          partition_type&& part)
        : potential_(std::move(pot)), parameters_(std::move(para)),
          partition_(std::move(part))
    {}
    ~GlobalPairInteraction() override {}

    /*! @brief initialize spatial partition (e.g. CellList)                   *
     *  @details before calling `calc_(force|energy)`, this should be called. */
    void initialize(const system_type& sys, const topology_type& topol) override
    {
        MJOLNIR_GET_DEFAULT_LOGGER();
        MJOLNIR_LOG_FUNCTION();
        MJOLNIR_LOG_INFO("potential is ", this->name());

        this->potential_ .initialize(sys);
        this->parameters_.initialize(sys, topol, potential_);
        this->partition_ .initialize(sys, parameters_.cref());
    }

    /*! @brief update parameters (e.g. temperature, ionic strength, ...)  *
     *  @details A method that change system parameters (e.g. Annealing), *
     *           the method is bound to call this function after changing *
     *           parameters.                                              */
    void update(const system_type& sys, const topology_type& topol) override
    {
        MJOLNIR_GET_DEFAULT_LOGGER();
        MJOLNIR_LOG_FUNCTION();
        MJOLNIR_LOG_INFO("potential is ", this->name());

        this->potential_ .initialize(sys);
        this->parameters_.update(sys, topol, potential_);
        this->partition_.initialize(sys, this->parameters_.cref());
    }

    void reduce_margin(const real_type dmargin, const system_type& sys) override
    {
        this->partition_.reduce_margin(dmargin, sys, this->parameters_.cref());
        return;
    }
    void scale_margin(const real_type scale, const system_type& sys) override
    {
        this->partition_.scale_margin(scale, sys, this->parameters_.cref());
        return;
    }

    void calc_force (system_type& sys)        const noexcept override
    {
        this->template calc_force_virial_energy_impl<false, false>(sys);
    }
    void calc_force_and_virial(system_type& sys) const noexcept override
    {
        this->template calc_force_virial_energy_impl<false, true>(sys);
    }
    real_type calc_force_and_energy(system_type& sys) const noexcept override
    {
        return calc_force_virial_energy_impl<true, false>(sys);
    }
    real_type calc_force_virial_energy(system_type& sys) const noexcept override
    {
        return calc_force_virial_energy_impl<true, true>(sys);
    }

    real_type calc_energy(const system_type& sys) const noexcept override
    {
        real_type E(0);

        const auto coef_at_cutoff  = potential_.coef_at_cutoff();
        const auto cutoff_ratio    = potential_.cutoff_ratio();
        const auto cutoff_ratio_sq = cutoff_ratio * cutoff_ratio;

        const auto leading_participants = this->parameters_.leading_participants();
        for(std::size_t idx=0; idx<leading_participants.size(); ++idx)
        {
            const auto i = leading_participants[idx];

            for(const auto& ptnr : this->partition_.partners(i))
            {
                const auto  j    = ptnr.index;
                const auto& para = ptnr.parameter();

                const coordinate_type rij =
                    sys.adjust_direction(sys.position(i), sys.position(j));
                const real_type l_sq = math::length_sq(rij);

                const real_type sigma_sq = para.sigma * para.sigma;
                if(sigma_sq * cutoff_ratio_sq < l_sq) {continue;}

                const real_type epsilon = para.epsilon;

                const real_type s2l2 = sigma_sq / l_sq;
                const real_type s6l6 = s2l2 * s2l2 * s2l2;

                E += 4 * epsilon * (s6l6 * s6l6 - s6l6 - coef_at_cutoff);
            }
        }
        return E;
    }

    std::string name() const override {return "GlobalPairLennardJones";}

    potential_type const& potential() const noexcept {return potential_;}
    potential_type&       potential()       noexcept {return potential_;}

    partition_type const& partition() const noexcept {return partition_;}

    base_type* clone() const override
    {
        return new GlobalPairInteraction(*this);
    }

  private:

    template<bool NeedEnergy, bool NeedVirial>
    real_type calc_force_virial_energy_impl(system_type& sys) const noexcept
    {
        const auto coef_at_cutoff  = potential_.coef_at_cutoff();
        const auto cutoff_ratio    = potential_.cutoff_ratio();
        const auto cutoff_ratio_sq = cutoff_ratio * cutoff_ratio;

        real_type energy = 0;
        const auto leading_participants = this->parameters_.leading_participants();
        for(std::size_t idx=0; idx<leading_participants.size(); ++idx)
        {
            const auto i = leading_participants[idx];

            for(const auto& ptnr : this->partition_.partners(i))
            {
                const auto  j    = ptnr.index;
                const auto& para = ptnr.parameter();

                const coordinate_type rij =
                    sys.adjust_direction(sys.position(i), sys.position(j));
                const real_type l_sq = math::length_sq(rij);

                const real_type sigma_sq = para.sigma * para.sigma;
                if(sigma_sq * cutoff_ratio_sq < l_sq) {continue;}

                const real_type epsilon = para.epsilon;

                const real_type rcp_l_sq = 1 / l_sq;
                const real_type s2l2 = sigma_sq * rcp_l_sq;
                const real_type s6l6 = s2l2 * s2l2 * s2l2;

                const coordinate_type f = rij *
                    (24 * epsilon * (s6l6 - 2 * s6l6 * s6l6) * rcp_l_sq);

                sys.force(i) += f;
                sys.force(j) -= f;

                if(NeedEnergy)
                {
                    energy += 4 * epsilon * (s6l6 * s6l6 - s6l6 - coef_at_cutoff);
                }

                if(NeedVirial)
                {
                    // rij * Fj = (rj - ri) * Fj = (ri - rj) * Fi
                    sys.virial() += math::tensor_product(rij, -f);
                }
            }
        }
        return energy;
    }


  private:

    potential_type      potential_;
    parameter_list_type parameters_;
    partition_type      partition_;
};

} // mjolnir

#ifdef MJOLNIR_SEPARATE_BUILD
// explicitly specialize BondAngleInteraction with LocalPotentials
#include <mjolnir/core/BoundaryCondition.hpp>
#include <mjolnir/core/SimulatorTraits.hpp>

namespace mjolnir
{
// L-J
extern template class GlobalPairInteraction<SimulatorTraits<double, UnlimitedBoundary>,        LennardJonesPotential<double>>;
extern template class GlobalPairInteraction<SimulatorTraits<float,  UnlimitedBoundary>,        LennardJonesPotential<float >>;
extern template class GlobalPairInteraction<SimulatorTraits<double, CuboidalPeriodicBoundary>, LennardJonesPotential<double>>;
extern template class GlobalPairInteraction<SimulatorTraits<float,  CuboidalPeriodicBoundary>, LennardJonesPotential<float >>;
} // mjolnir
#endif // MJOLNIR_SEPARATE_BUILD

#endif /* MJOLNIR_GLOBAL_PAIR_INTEARACTION */<|MERGE_RESOLUTION|>--- conflicted
+++ resolved
@@ -31,11 +31,6 @@
     using parameter_list_type = ParameterList<traits_type, potential_type>;
 
   public:
-<<<<<<< HEAD
-    GlobalPairInteraction()  = default;
-    ~GlobalPairInteraction() override {}
-=======
->>>>>>> d6d36a81
 
     GlobalPairInteraction(potential_type&& pot, parameter_list_type&& para,
                           partition_type&& part)
