#ifndef MJOLNIR_CORE_MULTIPLE_BASIN_UNIT_BASE_HPP
#define MJOLNIR_CORE_MULTIPLE_BASIN_UNIT_BASE_HPP
#include <mjolnir/core/System.hpp>
#include <mjolnir/util/string.hpp>
#include <algorithm>
#include <numeric>
#include <memory>

namespace mjolnir
{

// MultipleBasinForceField
//
// In some cases, protein has several domains that undergoes conformational
// changes independently.
//
//  .-.  .-.      __  .-.
// ( A )( B ) -> (A'|( B )
//  `-'  `-'      `-  `-'
//      |            |
//      v            v
//  .-.  __        __ __
// ( A )|B')  ->  (A'|B')
//  `-'  -'        `- -'
//
// We call those A and B as a "unit" of MultipleBasinForceField.
// This class defines the interface of a unit.
//
template<typename traitsT>
class MultipleBasinUnitBase
{
  public:
    using traits_type     = traitsT;
    using real_type       = typename traits_type::real_type;
    using coordinate_type = typename traits_type::coordinate_type;
    using matrix33_type   = typename traits_type::matrix33_type;
    using system_type     = System<traits_type>;
    using topology_type   = Topology;

  public:

    virtual ~MultipleBasinUnitBase() = default;

    virtual void write_topology(const system_type&, topology_type&) const = 0;
    virtual void initialize    (const system_type&, const topology_type&) = 0;

<<<<<<< HEAD
    virtual void      calc_force (      system_type&) const noexcept = 0;
    virtual real_type calc_energy(const system_type&) const noexcept = 0;
    virtual real_type calc_force_and_energy(system_type&) const noexcept = 0;
=======
    virtual void      calc_force(system_type&)            const noexcept = 0;
    virtual void      calc_force_and_virial(system_type&) const noexcept = 0;
    virtual real_type calc_energy(const system_type&)     const noexcept = 0;
>>>>>>> 31d4cdd6

    // update system parameters (e.g. temperature, ionic_strength, etc.)
    virtual void update(const system_type&, const topology_type&) = 0;

    // update margin of neighbor list
    virtual void reduce_margin(const real_type dmargin, const system_type&) = 0;
    virtual void scale_margin (const real_type scale,   const system_type&) = 0;

    // energy output
    virtual void format_energy_name(std::string&) const = 0;
    virtual real_type format_energy(const system_type&, std::string&) const = 0;
};

} // mjolnir
#endif// MJOLNIR_CORE_MULTIPLE_BASIN_FORCE_FIELD_HPP<|MERGE_RESOLUTION|>--- conflicted
+++ resolved
@@ -44,15 +44,11 @@
     virtual void write_topology(const system_type&, topology_type&) const = 0;
     virtual void initialize    (const system_type&, const topology_type&) = 0;
 
-<<<<<<< HEAD
-    virtual void      calc_force (      system_type&) const noexcept = 0;
-    virtual real_type calc_energy(const system_type&) const noexcept = 0;
-    virtual real_type calc_force_and_energy(system_type&) const noexcept = 0;
-=======
-    virtual void      calc_force(system_type&)            const noexcept = 0;
-    virtual void      calc_force_and_virial(system_type&) const noexcept = 0;
-    virtual real_type calc_energy(const system_type&)     const noexcept = 0;
->>>>>>> 31d4cdd6
+    virtual void      calc_force(system_type&)               const noexcept = 0;
+    virtual void      calc_force_and_virial(system_type&)    const noexcept = 0;
+    virtual real_type calc_force_and_energy(system_type&)    const noexcept = 0;
+    virtual real_type calc_force_virial_energy(system_type&) const noexcept = 0;
+    virtual real_type calc_energy(const system_type&)        const noexcept = 0;
 
     // update system parameters (e.g. temperature, ionic_strength, etc.)
     virtual void update(const system_type&, const topology_type&) = 0;
