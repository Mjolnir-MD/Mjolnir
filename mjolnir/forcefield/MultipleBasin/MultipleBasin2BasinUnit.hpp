#ifndef MJOLNIR_CORE_MULTIPLE_BASIN_2_BASIN_FORCE_FIELD_HPP
#define MJOLNIR_CORE_MULTIPLE_BASIN_2_BASIN_FORCE_FIELD_HPP
#include <mjolnir/forcefield/MultipleBasin/MultipleBasinUnitBase.hpp>
#include <mjolnir/core/Topology.hpp>
#include <mjolnir/core/LocalForceField.hpp>
#include <mjolnir/core/GlobalForceField.hpp>
#include <mjolnir/core/ExternalForceField.hpp>
#include <mjolnir/util/string.hpp>
#include <algorithm>
#include <numeric>
#include <memory>

namespace mjolnir
{

// 2-basin MultipleBasin unit.
//
template<typename traitsT>
class MultipleBasin2BasinUnit final: public MultipleBasinUnitBase<traitsT>
{
  public:
    using traits_type              = traitsT;
    using base_type                = MultipleBasinUnitBase<traits_type>;
    using real_type                = typename base_type::real_type;
    using coordinate_type          = typename base_type::coordinate_type;
    using matrix33_type            = typename base_type::matrix33_type;
    using system_type              = typename base_type::system_type;
    using topology_type            = typename base_type::topology_type;
    using local_forcefield_type    = LocalForceField<traits_type>;
    using global_forcefield_type   = GlobalForceField<traits_type>;
    using external_forcefield_type = ExternalForceField<traits_type>;
    using forcefield_type          = std::tuple<
        local_forcefield_type, global_forcefield_type, external_forcefield_type>;
    using coordinate_container_type =
        typename system_type::coordinate_container_type;

  public:

    MultipleBasin2BasinUnit(
            const real_type    delta,
            const std::string& name1, const std::string& name2,
            const real_type    dV1,   const real_type    dV2,
            forcefield_type&&  ff1,   forcefield_type&&  ff2)
        : dV1_(dV1), dV2_(dV2), delta_(delta),
          rdelta_(real_type(1.0) / delta), delta_sq_(delta * delta),
          c2_over_c1_(0.0), name1_(name1), name2_(name2),
          loc1_(std::move(std::get<0>(ff1))), loc2_(std::move(std::get<0>(ff2))),
          glo1_(std::move(std::get<1>(ff1))), glo2_(std::move(std::get<1>(ff2))),
          ext1_(std::move(std::get<2>(ff1))), ext2_(std::move(std::get<2>(ff2)))
    {}

    ~MultipleBasin2BasinUnit() override = default;
    MultipleBasin2BasinUnit(const MultipleBasin2BasinUnit&) = default;
    MultipleBasin2BasinUnit(MultipleBasin2BasinUnit&&)      = default;
    MultipleBasin2BasinUnit& operator=(const MultipleBasin2BasinUnit&) = default;
    MultipleBasin2BasinUnit& operator=(MultipleBasin2BasinUnit&&)      = default;

    void write_topology(const system_type& sys, topology_type& topol) const override
    {
        MJOLNIR_GET_DEFAULT_LOGGER();
        MJOLNIR_LOG_FUNCTION();

        MJOLNIR_LOG_INFO("checking topologies are the same");

        Topology topol1(sys.size()), topol2(sys.size());

        loc1_.write_topology(topol1);
        loc2_.write_topology(topol2);
        topol1.construct_molecules();
        topol2.construct_molecules();

        if(topol1 != topol2)
        {
            MJOLNIR_LOG_ERROR("topologies of 2 basins (", name1_, " and ",
                              name2_, ") are different from each other.");
            MJOLNIR_LOG_ERROR("MultipleBasin does not support such a case.");
            throw std::runtime_error("mjolnir::MultipleBasin2BasinUnit: "
                    "Topologies of 2 basins shouold be the same");
        }

        MJOLNIR_LOG_INFO("writing topology");
        loc1_.write_topology(topol);
        return;
    }

    void initialize(const system_type& sys, const topology_type& topol) override
    {
        MJOLNIR_GET_DEFAULT_LOGGER();
        MJOLNIR_LOG_FUNCTION();

        this->force_buffer0_.resize(sys.size(),
                math::make_coordinate<coordinate_type>(0, 0, 0));
        this->force_buffer1_.resize(sys.size(),
                math::make_coordinate<coordinate_type>(0, 0, 0));

        this->virial_buffer0_ = matrix33_type(0,0,0, 0,0,0, 0,0,0);
        this->virial_buffer1_ = matrix33_type(0,0,0, 0,0,0, 0,0,0);

        // -------------------------------------------------------------------
        MJOLNIR_LOG_INFO("initializing topology of the first basin");

        loc1_.initialize(sys);
        glo1_.initialize(sys, topol);
        ext1_.initialize(sys);

        // -------------------------------------------------------------------
        MJOLNIR_LOG_INFO("initializing topology of the first basin");

        loc2_.initialize(sys);
        glo2_.initialize(sys, topol);
        ext2_.initialize(sys);

        return;
    }

    void calc_force(system_type& sys) const noexcept override
    {
        // after calculating the force, almost all the terms needed to calculate
        // the energy value are calculated. the cost is ignorable.
        this->calc_force_and_energy(sys);
        return;
    }

    real_type calc_force_and_energy(system_type& sys) const noexcept override
    {
        using std::swap;
        // -------------------------------------------------------------------
        // save the current force that is not in this MB unit.
        // the currently saved forces and virial comes from other MB unit
        // (common part is calculated later). Later we rescale the forces,
        // so we need to put the current force to other, safe space to avoid
        // incorrect scaling.

        swap(this->force_buffer0_,  sys.forces());

        // -------------------------------------------------------------------
        // calc force of V_MB.

        sys.preprocess_forces();
        const auto V_1 = this->calc_force_and_energy_basin1(sys) + dV1_;
        sys.postprocess_forces();

        // save the current forces to force_buffer_.
        // force_buffer is zero-cleared (at the end of this function),
        // so the forces in the system will be zero-cleared after this.
        swap(this->force_buffer1_,  sys.forces());

        sys.preprocess_forces();
        const auto V_2 = this->calc_force_and_energy_basin2(sys) + dV2_;
        sys.postprocess_forces();

        const auto V_diff = V_1 - V_2;
        const auto coef   = V_diff / std::sqrt(V_diff * V_diff + 4 * delta_sq_);

        // F_V_MB = 1/2 [1 - Vdiff / sqrt(Vdiff^2 + 4 delta^2)] * F_V_1 +
        //          1/2 [1 + Vdiff / sqrt(Vdiff^2 + 4 delta^2)] * F_V_2

        const auto coef1 = real_type(0.5) * (real_type(1) - coef);
        const auto coef2 = real_type(0.5) * (real_type(1) + coef);

        // here, sys.forces has forces of basin2. force_buffer has forces of V1.
        for(std::size_t i=0; i<sys.size(); ++i)
        {
            sys.force(i) *= coef2;                     // scale MB V2
            sys.force(i) += coef1 * force_buffer1_[i]; // add scaled MB V1
            sys.force(i) += force_buffer0_[i];         // restore other force
            force_buffer0_[i] = math::make_coordinate<coordinate_type>(0, 0, 0);
            force_buffer1_[i] = math::make_coordinate<coordinate_type>(0, 0, 0);
        }
        return ;
    }
    void calc_force_and_virial(system_type& sys) const noexcept override
    {
        using std::swap;
        // -------------------------------------------------------------------
        // save the current force that is not in this MB unit.
        // the currently saved forces and virial comes from other MB unit
        // (common part is calculated later). Later we rescale the forces,
        // so we need to put the current force to other, safe space to avoid
        // incorrect scaling.

        swap(this->force_buffer0_,  sys.forces());
        swap(this->virial_buffer0_, sys.virial());

        // -------------------------------------------------------------------
        // calc force of V_MB.

        sys.preprocess_forces();
        const auto V_1 = this->calc_force_virial_energy_basin1(sys) + dV1_;
        sys.postprocess_forces();

        // save the current forces to force_buffer_.
        // force_buffer is zero-cleared (at the end of this function),
        // so the forces in the system will be zero-cleared after this.
        swap(this->force_buffer1_,  sys.forces());
        swap(this->virial_buffer1_, sys.virial());

        sys.preprocess_forces();
        const auto V_2 = this->calc_force_virial_energy_basin2(sys) + dV2_;
        sys.postprocess_forces();

        const auto V_diff = V_1 - V_2;
        const auto sqrtD  = std::sqrt(V_diff * V_diff + 4 * delta_sq_);
        const auto coef   = V_diff / sqrtD;

        // F_V_MB = 1/2 [1 - Vdiff / sqrt(Vdiff^2 + 4 delta^2)] * F_V_1 +
        //          1/2 [1 + Vdiff / sqrt(Vdiff^2 + 4 delta^2)] * F_V_2

        const auto coef1 = real_type(0.5) * (real_type(1) - coef);
        const auto coef2 = real_type(0.5) * (real_type(1) + coef);

        // here, sys.forces has forces of basin2. force_buffer has forces of V1.
        for(std::size_t i=0; i<sys.size(); ++i)
        {
            sys.force(i) *= coef2;                     // scale MB V2
            sys.force(i) += coef1 * force_buffer1_[i]; // add scaled MB V1
            sys.force(i) += force_buffer0_[i];         // restore other force
            force_buffer0_[i] = math::make_coordinate<coordinate_type>(0, 0, 0);
            force_buffer1_[i] = math::make_coordinate<coordinate_type>(0, 0, 0);
        }
        sys.virial() *= coef2;                   // scale force from MB V2
        sys.virial() += coef1 * virial_buffer1_; // add MB V1 contribution
        sys.virial() += virial_buffer0_;         // restore other virial

        virial_buffer0_ = matrix33_type(0,0,0, 0,0,0, 0,0,0);
        virial_buffer1_ = matrix33_type(0,0,0, 0,0,0, 0,0,0);

<<<<<<< HEAD
        return (V_1 + V_2 - sqrtD) / 2;
=======
        return ;
>>>>>>> 31d4cdd6
    }

    real_type calc_energy(const system_type& sys) const noexcept override
    {
        // -------------------------------------------------------------------
        // calc energy of V_MB
        const auto V_1    = this->calc_energy_basin1(sys) + this->dV1_;
        const auto V_2    = this->calc_energy_basin2(sys) + this->dV2_;
        const auto V_diff = V_1 - V_2;

        const auto V_MB =
            (V_1 + V_2 - std::sqrt(V_diff * V_diff + 4 * delta_sq_)) / 2;

        // calc eigen vector
        this->c2_over_c1_ = (V_MB - V_1) * this->rdelta_;

        return V_MB;
    }

    void update(const system_type& sys, const topology_type& topol) override
    {
        // update parameters (e.g. temperature). TODO: topologies?

        loc1_.update(sys);
        glo1_.update(sys, topol);
        ext1_.update(sys);

        loc2_.update(sys);
        glo2_.update(sys, topol);
        ext2_.update(sys);
        return;
    }

    // update margin of neighbor list
    void reduce_margin(const real_type dmargin, const system_type& sys) override
    {
        loc1_.reduce_margin(dmargin, sys);
        glo1_.reduce_margin(dmargin, sys);
        ext1_.reduce_margin(dmargin, sys);

        loc2_.reduce_margin(dmargin, sys);
        glo2_.reduce_margin(dmargin, sys);
        ext2_.reduce_margin(dmargin, sys);
        return;
    }
    void scale_margin(const real_type scale, const system_type& sys) override
    {
        loc1_.scale_margin(scale, sys);
        glo1_.scale_margin(scale, sys);
        ext1_.scale_margin(scale, sys);

        loc2_.scale_margin(scale, sys);
        glo2_.scale_margin(scale, sys);
        ext2_.scale_margin(scale, sys);
        return;
    }

    void format_energy_name(std::string& fmt) const override
    {
        using namespace mjolnir::literals::string_literals;
        // Basin1{BondLength:Harmonic ...} Basin2{...} V_MB chi

        fmt += name1_ + "{"_s;
        loc1_.format_energy_name(fmt);
        glo1_.format_energy_name(fmt);
        ext1_.format_energy_name(fmt);
        if(!fmt.empty() && fmt.back() == ' ') {fmt.pop_back();}
        fmt += "} "_s;

        fmt += name2_ + "{"_s;
        loc2_.format_energy_name(fmt);
        glo2_.format_energy_name(fmt);
        ext2_.format_energy_name(fmt);
        if(!fmt.empty() && fmt.back() == ' ') {fmt.pop_back();}
        fmt += "} "_s;

        fmt += "MultipleBasinTotal ";
        fmt += "MultipleBasinChi ";
        return;
    }

    real_type format_energy(const system_type& sys, std::string& fmt) const override
    {
        using namespace mjolnir::literals::string_literals;
        // Basin1{BondLength:Harmonic ...} Basin2{...} V_MB chi

        fmt += std::string(name1_.size()+1, ' ');
        real_type V_1 = this->dV1_;
        V_1 += loc1_.format_energy(sys, fmt);
        V_1 += glo1_.format_energy(sys, fmt);
        V_1 += ext1_.format_energy(sys, fmt);
        if(!fmt.empty() && fmt.back() == ' ') {fmt.pop_back();}
        fmt += "  "_s;

        fmt += std::string(name2_.size()+1, ' ');
        real_type V_2 = this->dV2_;
        V_2 += loc2_.format_energy(sys, fmt);
        V_2 += glo2_.format_energy(sys, fmt);
        V_2 += ext2_.format_energy(sys, fmt);
        if(!fmt.empty() && fmt.back() == ' ') {fmt.pop_back();}
        fmt += "  "_s;

        // ( V1-V_MB   delta    ) (c1) = (0)
        // (  delta  V2+dV-V_MB ) (c2)   (0)
        // <=> (V1-V_MB) c1 + delta c2 = 0
        // <=> (V_MB-V1) c1 = delta c2

        const auto V_diff =  V_1 - V_2;
        const auto V_MB   = (V_1 + V_2 -
            std::sqrt(V_diff * V_diff + 4 * this->delta_sq_)) / 2;
        const auto chi = std::log((V_MB - V_1) / this->delta_);

        std::ostringstream oss;
        oss << std::setw(18) << std::fixed << std::right << V_MB << ' ';
        oss << std::setw(16) << std::fixed << std::right << chi  << ' ';
        fmt += oss.str();

        return V_MB;
    }

    // for tests
    real_type delta() const noexcept {return delta_;}
    real_type dV1()   const noexcept {return dV1_;}
    real_type dV2()   const noexcept {return dV2_;}

    std::string const& name1() const noexcept {return name1_;}
    std::string const& name2() const noexcept {return name2_;}

    local_forcefield_type    const& local1()    const noexcept {return loc1_;}
    local_forcefield_type    const& local2()    const noexcept {return loc2_;}
    global_forcefield_type   const& global1()   const noexcept {return glo1_;}
    global_forcefield_type   const& global2()   const noexcept {return glo2_;}
    external_forcefield_type const& external1() const noexcept {return ext1_;}
    external_forcefield_type const& external2() const noexcept {return ext2_;}

    // -----------------------------------------------------------------------
    // calc_force/energy for each basin

    real_type calc_force_and_energy_basin1(system_type& sys) const
    {
        real_type energy = 0;
        energy += loc1_.calc_force_and_energy(sys);
        energy += glo1_.calc_force_and_energy(sys);
        energy += ext1_.calc_force_and_energy(sys);
        return energy;
    }
    real_type calc_force_and_energy_basin2(system_type& sys) const
    {
        real_type energy = 0;
        energy += loc2_.calc_force_and_energy(sys);
        energy += glo2_.calc_force_and_energy(sys);
        energy += ext2_.calc_force_and_energy(sys);
        return energy;
    }

    real_type calc_force_virial_energy_basin1(system_type& sys) const
    {
        real_type energy = 0;
        energy += loc1_.calc_force_virial_energy(sys);
        energy += glo1_.calc_force_virial_energy(sys);
        energy += ext1_.calc_force_virial_energy(sys);
        return energy;
    }
    real_type calc_force_virial_energy_basin2(system_type& sys) const
    {
        real_type energy = 0;
        energy += loc2_.calc_force_virial_energy(sys);
        energy += glo2_.calc_force_virial_energy(sys);
        energy += ext2_.calc_force_virial_energy(sys);
        return energy;
    }

    real_type calc_energy_basin1(const system_type& sys) const
    {
        return loc1_.calc_energy(sys) + glo1_.calc_energy(sys) +
               ext1_.calc_energy(sys);
    }
    real_type calc_energy_basin2(const system_type& sys) const
    {
        return loc2_.calc_energy(sys) + glo2_.calc_energy(sys) +
               ext2_.calc_energy(sys);
    }

  private:

    real_type dV1_;
    real_type dV2_;
    real_type delta_;
    real_type rdelta_;
    real_type delta_sq_;

    // this will be calculated in calc_energy(), that is marked as const.
    mutable real_type c2_over_c1_;

    std::string              name1_, name2_;
    local_forcefield_type    loc1_, loc2_;
    global_forcefield_type   glo1_, glo2_;
    external_forcefield_type ext1_, ext2_;

    // since it is used to contain temporary force from basin1,
    // it will be modified in calc_force() that is marked as const.
    // take care.
    mutable coordinate_container_type force_buffer0_;
    mutable coordinate_container_type force_buffer1_;
    mutable matrix33_type            virial_buffer0_;
    mutable matrix33_type            virial_buffer1_;
};

#ifdef MJOLNIR_SEPARATE_BUILD
extern template class MultipleBasin2BasinUnit<SimulatorTraits<double, UnlimitedBoundary       >>;
extern template class MultipleBasin2BasinUnit<SimulatorTraits<float,  UnlimitedBoundary       >>;
extern template class MultipleBasin2BasinUnit<SimulatorTraits<double, CuboidalPeriodicBoundary>>;
extern template class MultipleBasin2BasinUnit<SimulatorTraits<float,  CuboidalPeriodicBoundary>>;
#endif

} // mjolnir
#endif// MJOLNIR_CORE_MULTIPLE_BASIN_FORCE_FIELD_HPP<|MERGE_RESOLUTION|>--- conflicted
+++ resolved
@@ -150,7 +150,8 @@
         sys.postprocess_forces();
 
         const auto V_diff = V_1 - V_2;
-        const auto coef   = V_diff / std::sqrt(V_diff * V_diff + 4 * delta_sq_);
+        const auto sqrtD  = std::sqrt(V_diff * V_diff + 4 * delta_sq_);
+        const auto coef   = V_diff / sqrtD;
 
         // F_V_MB = 1/2 [1 - Vdiff / sqrt(Vdiff^2 + 4 delta^2)] * F_V_1 +
         //          1/2 [1 + Vdiff / sqrt(Vdiff^2 + 4 delta^2)] * F_V_2
@@ -167,9 +168,14 @@
             force_buffer0_[i] = math::make_coordinate<coordinate_type>(0, 0, 0);
             force_buffer1_[i] = math::make_coordinate<coordinate_type>(0, 0, 0);
         }
-        return ;
+        return (V_1 + V_2 - sqrtD) / 2;
     }
     void calc_force_and_virial(system_type& sys) const noexcept override
+    {
+        this->calc_force_virial_energy(sys);
+        return;
+    }
+    real_type calc_force_virial_energy(system_type& sys) const noexcept override
     {
         using std::swap;
         // -------------------------------------------------------------------
@@ -225,11 +231,7 @@
         virial_buffer0_ = matrix33_type(0,0,0, 0,0,0, 0,0,0);
         virial_buffer1_ = matrix33_type(0,0,0, 0,0,0, 0,0,0);
 
-<<<<<<< HEAD
         return (V_1 + V_2 - sqrtD) / 2;
-=======
-        return ;
->>>>>>> 31d4cdd6
     }
 
     real_type calc_energy(const system_type& sys) const noexcept override
