--- conflicted
+++ resolved
@@ -66,23 +66,19 @@
         // calculate parameters for each particles
         this->update(sys);
 
-        // calculate force
+        // clear force before calc_force
         for(std::size_t i=0; i<sys.size(); ++i)
         {
             sys.force(i) = math::make_coordinate<coordinate_type>(0, 0, 0);
         }
         sys.virial() = matrix33_type(0,0,0, 0,0,0, 0,0,0);
-<<<<<<< HEAD
         for(auto& kv : sys.variables())
         {
             auto& var = kv.second;
             var.update(var.x(), var.v(), real_type(0));
         }
 
-        ff->calc_force(sys);
-=======
         ff->calc_force_and_virial(sys);
->>>>>>> 31d4cdd6
 
         // calculate the current pressure using the force calculated here
         const auto h_cell = sys.boundary().width();
