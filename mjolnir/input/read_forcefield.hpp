--- conflicted
+++ resolved
@@ -87,22 +87,6 @@
 
         MJOLNIR_LOG_NOTICE("reading ", input_path, file_name, " ...");
         const auto ff_file = toml::parse(input_path + file_name);
-<<<<<<< HEAD
-        if(ff_file.count("forcefield") == 1)
-        {
-            return read_forcefield_from_table<traitsT>(
-                    toml::find(ff_file, "forcefield"), input_path);
-        }
-        else if(ff_file.count("forcefields") == 1)
-        {
-            return read_forcefield_from_table<traitsT>(
-                    toml::find(ff_file, "forcefields"), input_path);
-        }
-        throw_exception<std::out_of_range>("[error] mjolnir::read_forcefield: "
-            "table [forcefield] not found in toml file\n --> ",
-            input_path, file_name, "\n | the file should define [forcefield] "
-            "table and define values in it.");
-=======
         MJOLNIR_LOG_NOTICE(" done.");
 
         if(ff_file.count("forcefields") != 1)
@@ -120,7 +104,6 @@
         }
         return read_forcefield_from_table<traitsT>(
                 toml::find(ff_file, "forcefields"), input_path);
->>>>>>> e13e3eeb
     }
     // all-in-one file
     return read_forcefield_from_table<traitsT>(ffs.at(N), input_path);
