#ifndef MJOLNIR_INPUT_READ_INPUT_FILE_HPP
#define MJOLNIR_INPUT_READ_INPUT_FILE_HPP
#include <extlib/toml/toml.hpp>
#include <mjolnir/core/BoundaryCondition.hpp>
#include <mjolnir/core/SimulatorBase.hpp>
#include <mjolnir/core/SimulatorTraits.hpp>
#include <mjolnir/core/Unit.hpp>
#include <mjolnir/util/logger.hpp>
#include <mjolnir/input/utility.hpp>
#include <mjolnir/input/read_units.hpp>
#include <mjolnir/input/read_path.hpp>

#ifdef MJOLNIR_WITH_OPENMP
#include <mjolnir/omp/omp.hpp>
#endif

#include <memory>

namespace mjolnir
{

template<typename realT, template<typename, typename> class boundaryT>
std::unique_ptr<SimulatorBase>
read_parallelism(const toml::value& root, const toml::value& simulator)
{
    MJOLNIR_GET_DEFAULT_LOGGER();
    MJOLNIR_LOG_FUNCTION();

    if(simulator.as_table().count("parallelism") == 0)
    {
<<<<<<< HEAD
        return read_units<SimulatorTraits<realT, boundaryT>>(root, simulator);
=======
        MJOLNIR_LOG_NOTICE("execute on single core");
        return read_units<SimulatorTraits<realT, boundaryT>>(root);
>>>>>>> 8e52720f
    }

    const auto parallelism = toml::find(simulator, "parallelism");
    if(parallelism.is_string() && parallelism.as_string() == "sequencial")
    {
        MJOLNIR_LOG_NOTICE("execute on single core");
        return read_units<SimulatorTraits<realT, boundaryT>>(root, simulator);
    }
    else if(parallelism.is_string() &&
           (parallelism.as_string() == "openmp" ||
            parallelism.as_string() == "OpenMP"))
    {
#ifdef MJOLNIR_WITH_OPENMP
        MJOLNIR_LOG_NOTICE("execute on ", omp_get_max_threads() ," cores with openmp");
        return read_units<OpenMPSimulatorTraits<realT, boundaryT>>(root, simulator);
#else
        MJOLNIR_LOG_WARN("OpenMP flag is set, but OpenMP is not enabled when building.");
        MJOLNIR_LOG_WARN("Cannot use OpenMP, running with single core.");
        return read_units<SimulatorTraits<realT, boundaryT>>(root, simulator);
#endif
    }
    else
    {
        throw_exception<std::runtime_error>(toml::format_error("[error] "
            "mjolnir::read_parallelism: invalid variable ",
            toml::find(simulator, "parallelism"), "here", {
            "- \"sequencial\": run with only 1 core (default)",
            "- \"openmp\"    : use openmp to parallelize."
            }));
    }
}

template<typename realT>
std::unique_ptr<SimulatorBase>
read_boundary(const toml::value& root, const toml::value& simulator)
{
    MJOLNIR_GET_DEFAULT_LOGGER();
    MJOLNIR_LOG_FUNCTION();

    const auto boundary = toml::find<std::string>(simulator, "boundary_type");
    if(boundary == "Unlimited")
    {
        MJOLNIR_LOG_NOTICE("Boundary Condition is Unlimited");
        return read_parallelism<realT, UnlimitedBoundary>(root, simulator);
    }
    else if(boundary == "Periodic")
    {
        MJOLNIR_LOG_NOTICE("Boundary Condition is Periodic. "
                           "The shape is cuboid.");
        return read_parallelism<realT, CuboidalPeriodicBoundary>(root, simulator);
    }
    else if(boundary == "PeriodicCuboid")
    {
        MJOLNIR_LOG_NOTICE("Boundary Condition is PeriodicCuboid");
        return read_parallelism<realT, CuboidalPeriodicBoundary>(root, simulator);
    }
    else
    {
        throw_exception<std::runtime_error>(toml::format_error("[error] "
            "mjolnir::read_boundary: invalid boundary",
            toml::find(simulator, "boundary_type"), "here", {
            "- \"Unlimited\"     : no boundary condition. infinite space",
            "- \"Periodic\"      : periodic boundary. Assuming cuboidal shape.",
            "- \"PeriodicCuboid\": periodic boundary with cuboidal shape"
            }));
    }
}

inline std::unique_ptr<SimulatorBase>
read_precision(const toml::value& root, const toml::value& simulator)
{
    MJOLNIR_GET_DEFAULT_LOGGER();
    MJOLNIR_LOG_FUNCTION();

    const auto prec = toml::find<std::string>(simulator, "precision");
    if(prec == "double")
    {
        MJOLNIR_LOG_NOTICE("precision is double");
        return read_boundary<double>(root, simulator);
    }
    else if(prec == "float")
    {
        MJOLNIR_LOG_NOTICE("precision is float");
        return read_boundary<float>(root, simulator);
    }
    else
    {
        throw_exception<std::runtime_error>(toml::format_error("[error] "
            "mjolnir::read_precision: invalid precision",
            toml::find(simulator, "precition"), "here", {
            "expected value is one of the following.",
            "- \"double\": 64 bit floating-point",
            "- \"float\" : 32 bit floating-point"
            }));
    }
}

inline std::unique_ptr<SimulatorBase>
read_input_file(const std::string& filename)
{
    // here, logger name is not given yet. output status directory on console.
    std::cerr << "-- reading and parsing toml file `" << filename << "` ... ";
    const auto root = toml::parse(filename);
    std::cerr << " successfully parsed." << std::endl;

    // initializing logger by using output_path and output_prefix ...
    const auto& output   = toml::find(root, "files", "output");
    const auto  out_path = read_output_path(root);

    // XXX:  Here, this code assumes POSIX. it does not support windows.
    // TODO: Consider using Boost.filesystem to manage path and files
    //       in more elegant and powerful way? After switching C++17,
    //       we can re-write that with <filesystem>.
    const auto logger_name = out_path +
        toml::find<std::string>(output, "prefix") + ".log";

    MJOLNIR_SET_DEFAULT_LOGGER(logger_name);
    MJOLNIR_GET_DEFAULT_LOGGER();
    MJOLNIR_LOG_FUNCTION();
    MJOLNIR_LOG_NOTICE("the log file is `", logger_name, '`');

    // Check top-level toml-values. Since it uses logger to warn,
    // we need to call it after `MJOLNIR_SET_DEFAULT_LOGGER(logger_name)`.
    check_keys_available(root, {"files"_s, "units"_s, "simulator"_s,
                                "systems"_s, "forcefields"_s});

    // the most of important flags are defined in [simulator], like
    // `precision = "float"`, `boundary_type = "Unlimited"`.
    // Those values should be read before others.
    // Thus first read [simulator] here and pass it to the latter functions.

    const auto& simulator = toml::find(root, "simulator");
    return read_precision(root, read_table_from_file(
                simulator, "simulator", read_input_path(root)));
}

#ifdef MJOLNIR_SEPARATE_BUILD
extern template std::unique_ptr<SimulatorBase> read_parallelism<double, UnlimitedBoundary       >(const toml::value& root, const toml::value& simulator);
extern template std::unique_ptr<SimulatorBase> read_parallelism<float , UnlimitedBoundary       >(const toml::value& root, const toml::value& simulator);
extern template std::unique_ptr<SimulatorBase> read_parallelism<double, CuboidalPeriodicBoundary>(const toml::value& root, const toml::value& simulator);
extern template std::unique_ptr<SimulatorBase> read_parallelism<float , CuboidalPeriodicBoundary>(const toml::value& root, const toml::value& simulator);

extern template std::unique_ptr<SimulatorBase> read_boundary<double>(const toml::value& root, const toml::value& simulator);
extern template std::unique_ptr<SimulatorBase> read_boundary<float >(const toml::value& root, const toml::value& simulator);
#endif

}// mjolnir
#endif// MJOLNIR_READ_INPUT_FILE<|MERGE_RESOLUTION|>--- conflicted
+++ resolved
@@ -28,12 +28,8 @@
 
     if(simulator.as_table().count("parallelism") == 0)
     {
-<<<<<<< HEAD
+        MJOLNIR_LOG_NOTICE("execute on single core");
         return read_units<SimulatorTraits<realT, boundaryT>>(root, simulator);
-=======
-        MJOLNIR_LOG_NOTICE("execute on single core");
-        return read_units<SimulatorTraits<realT, boundaryT>>(root);
->>>>>>> 8e52720f
     }
 
     const auto parallelism = toml::find(simulator, "parallelism");
