--- conflicted
+++ resolved
@@ -380,7 +380,6 @@
 
 template<typename traitsT>
 std::unique_ptr<SimulatorBase>
-<<<<<<< HEAD
 read_energy_calculation_simulator(
         const toml::value& root, const toml::value& simulator)
 {
@@ -393,10 +392,10 @@
             "file"_s, "parallelism"_s});
 
     // ------------------------------------------------------------------------
-    // read observer manually ...
+    // construct observers manually ...
     //
     // This is the only simulator that does not need to output a trajectory,
-    // therefore XXXObservers are not needed.
+    // therefore `XXXObserver`s are not needed.
 
     const auto& output = toml::find(root, "files", "output");
     const auto progress_bar_enabled = toml::find_or<bool>(output, "progress_bar", true);
@@ -436,52 +435,51 @@
     //
     // This is the only simulator that loads the current state from a different
     // file. So here `positions` are not required.
-    //
-    // TODO: when [[systems]] is given in a different toml file...
-
-    const auto& systems  = toml::find(root, "systems").as_array();
+
+    const auto& systems = toml::find(root, "systems").as_array();
     if(systems.size() != 1)
     {
         throw_exception<std::out_of_range>("[error] mjolnir::read_system: "
             "invalid number of system definitions: ", systems.size());
     }
-    const auto& system   = systems.at(0);
+
+    MJOLNIR_LOG_NOTICE("reading a system ...");
+    const auto system = read_table_from_file(systems.at(0), "systems",
+                                             read_input_path(root));
+
     const auto& boundary = toml::find(system, "boundary_shape");
-
-    System<traitsT> sys(loader->num_particles(),
-                        read_boundary<traitsT>(boundary));
+    const auto& particles = toml::find(system, "particles").as_array();
+    System<traitsT> sys(particles.size(), read_boundary<traitsT>(boundary));
+
+    if(particles.size() != loader->num_particles())
+    {
+        throw_exception<std::runtime_error>("[error] "
+            "mjolnir::read_energy_calculation_simulator: invalid number of "
+            "particles: [[systems]] table has ", particles.size(),
+            " elements but ", input_file, " has ", sys.size(), " particles.",
+            toml::format_error("", toml::find(system, "particles"), "here"));
+    }
+
     // clear all parameters once
     for(std::size_t i=0; i<sys.size(); ++i)
     {
-        sys.mass(i)     = real_type(0);
-        sys.rmass(i)    = real_type(0);
+        const auto& p = particles.at(i);
+        check_keys_available(p, {"m"_s, "mass"_s, "name"_s, "group"_s});
+
+        if(p.as_table().count("m") == 1)
+        {
+            sys.mass(i) = toml::find<real_type>(p, "m");
+        }
+        else
+        {
+            sys.mass(i) = toml::find<real_type>(p, "mass");
+        }
+        sys.rmass(i)    = real_type(1) / sys.mass(i);
         sys.position(i) = math::make_coordinate<coordinate_type>(0, 0, 0);
         sys.velocity(i) = math::make_coordinate<coordinate_type>(0, 0, 0);
         sys.force(i)    = math::make_coordinate<coordinate_type>(0, 0, 0);
-        sys.name(i)     = "X"_s;
-        sys.group(i)    = "none"_s;
-    }
-
-    // if `particles` are given...
-    if(system.as_table().count("particles") != 0)
-    {
-        const auto& particles = toml::find(system, "particles").as_array();
-        if(particles.size() != sys.size())
-        {
-            throw_exception<std::runtime_error>("[error] "
-                "mjolnir::read_energy_calculation_simulator: invalid number of "
-                "particles: [[systems]] table has ", particles.size(),
-                " elements but ", input_file, " has ", sys.size(), " particles.",
-                toml::format_error("", toml::find(system, "particles"), "here"));
-        }
-        // positions and velocities are ignored!
-        check_keys_available(particles.at(0),
-                             {"m"_s, "mass"_s, "name"_s, "group"_s});
-
-        for(std::size_t i=0; i<sys.size(); ++i)
-        {
-            ;
-        }
+        sys.name(i)     = toml::find_or<std::string>(p, "name",  "X"   );
+        sys.group(i)    = toml::find_or<std::string>(p, "group", "NONE");
     }
 
     for(const auto& attr : toml::find<toml::table>(system, "attributes"))
@@ -500,10 +498,7 @@
 
 template<typename traitsT>
 std::unique_ptr<SimulatorBase>
-read_simulator_from_table(const toml::value& root, const toml::value& simulator)
-=======
 read_simulator(const toml::value& root, const toml::value& simulator)
->>>>>>> 34d4a9ff
 {
     MJOLNIR_GET_DEFAULT_LOGGER();
     MJOLNIR_LOG_FUNCTION();
