--- conflicted
+++ resolved
@@ -32,11 +32,7 @@
     MJOLNIR_LOG_NOTICE("total step is ", tstep);
     MJOLNIR_LOG_NOTICE("save  step is ", sstep);
 
-<<<<<<< HEAD
-    if(integrator_type == "Newtonian")
-=======
-    if(integrator == "VelocityVerlet")
->>>>>>> 8e83bb42
+    if(integrator_type == "VelocityVerlet")
     {
         MJOLNIR_LOG_NOTICE("Integrator is VelocityVerlet.");
         using integrator_t = VelocityVerletIntegrator<traitsT>;
@@ -49,11 +45,7 @@
                 read_velocity_verlet_integrator<traitsT>(simulator),
                 read_observer<traitsT>(root));
     }
-<<<<<<< HEAD
-    else if(integrator_type == "Underdamped Langevin")
-=======
-    else if(integrator == "UnderdampedLangevin")
->>>>>>> 8e83bb42
+    else if(integrator_type == "UnderdampedLangevin")
     {
         MJOLNIR_LOG_NOTICE("Integrator is Underdamped Langevin.");
         using integrator_t = UnderdampedLangevinIntegrator<traitsT>;
@@ -135,11 +127,7 @@
     if(schedule == "linear")
     {
         MJOLNIR_LOG_NOTICE("temparing schedule is linear.");
-<<<<<<< HEAD
-        if(integrator_type == "Newtonian")
-=======
-        if(integrator == "VelocityVerlet")
->>>>>>> 8e83bb42
+        if(integrator_type == "VelocityVerlet")
         {
             MJOLNIR_LOG_ERROR("Simulated Annealing + NVE Newtonian");
             MJOLNIR_LOG_ERROR("NVE Newtonian doesn't have temperature control.");
@@ -152,11 +140,7 @@
                                           " based on the Velocity Verlet"
                 }));
         }
-<<<<<<< HEAD
-        else if(integrator_type == "Underdamped Langevin")
-=======
-        else if(integrator == "UnderdampedLangevin")
->>>>>>> 8e83bb42
+        else if(integrator_type == "UnderdampedLangevin")
         {
             using integrator_t = UnderdampedLangevinIntegrator<traitsT>;
             using simulator_t  = SimulatedAnnealingSimulator<
