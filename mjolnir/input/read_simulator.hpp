#ifndef MJOLNIR_INPUT_READ_SIMULATOR_HPP
#define MJOLNIR_INPUT_READ_SIMULATOR_HPP
#include <extlib/toml/toml.hpp>
#include <mjolnir/core/MolecularDynamicsSimulator.hpp>
#include <mjolnir/core/SteepestDescentSimulator.hpp>
#include <mjolnir/core/SimulatedAnnealingSimulator.hpp>
#include <mjolnir/util/make_unique.hpp>
#include <mjolnir/util/throw_exception.hpp>
#include <mjolnir/util/logger.hpp>
#include <mjolnir/input/read_system.hpp>
#include <mjolnir/input/read_forcefield.hpp>
#include <mjolnir/input/read_integrator.hpp>
#include <mjolnir/input/read_observer.hpp>
#include <mjolnir/input/read_path.hpp>

namespace mjolnir
{

template<typename traitsT>
std::unique_ptr<SimulatorBase>
read_molecular_dynamics_simulator(
        const toml::value& root, const toml::value& simulator)
{
    MJOLNIR_GET_DEFAULT_LOGGER();
    MJOLNIR_LOG_FUNCTION();

<<<<<<< HEAD
    const auto& integrator     = toml::find(simulator, "integrator");
    const auto integrator_type = toml::find<std::string>(integrator, "type");
    const auto tstep = toml::find<std::size_t>(simulator, "total_step");
    const auto sstep = toml::find<std::size_t>(simulator, "save_step");
=======
    const auto tstep      = toml::find<std::size_t>(simulator, "total_step");
    const auto sstep      = toml::find<std::size_t>(simulator, "save_step");
>>>>>>> 1e489ff5
    MJOLNIR_LOG_NOTICE("total step is ", tstep);
    MJOLNIR_LOG_NOTICE("save  step is ", sstep);

    // later move them, so non-const
    auto sys = read_system    <traitsT>(root, 0);
    auto obs = read_observer  <traitsT>(root);
    auto ff  = read_forcefield<traitsT>(root, 0);

    const auto& integrator     = toml::find(simulator, "integrator");
    const auto integrator_type = toml::find<std::string>(integrator, "type");

    if(integrator_type == "VelocityVerlet")
    {
        MJOLNIR_LOG_NOTICE("Integrator is VelocityVerlet.");
        using integrator_t = VelocityVerletIntegrator<traitsT>;
        using simulator_t  = MolecularDynamicsSimulator<traitsT, integrator_t>;

        auto intg = read_velocity_verlet_integrator<traitsT>(simulator);

        return make_unique<simulator_t>(tstep, sstep, std::move(sys),
                std::move(ff), std::move(intg), std::move(obs));
    }
    else if(integrator_type == "UnderdampedLangevin")
    {
        MJOLNIR_LOG_NOTICE("Integrator is Underdamped Langevin.");
        using integrator_t = UnderdampedLangevinIntegrator<traitsT>;
        using simulator_t  = MolecularDynamicsSimulator<traitsT, integrator_t>;

        auto intg = read_underdamped_langevin_integrator<traitsT>(simulator);

        return make_unique<simulator_t>(tstep, sstep, std::move(sys),
                std::move(ff), std::move(intg), std::move(obs));
    }
    else if(integrator_type == "BAOABLangevin")
    {
        MJOLNIR_LOG_NOTICE("Integrator is BAOAB Langevin.");
        using integrator_t = BAOABLangevinIntegrator<traitsT>;
        using simulator_t  = MolecularDynamicsSimulator<traitsT, integrator_t>;

        auto intg = read_BAOAB_langevin_integrator<traitsT>(simulator);

        return make_unique<simulator_t>(tstep, sstep, std::move(sys),
                std::move(ff), std::move(intg), std::move(obs));
    }
    else
    {
        throw_exception<std::runtime_error>(toml::format_error("[error] "
            "mjolnir::read_molecular_dynamics_simulator: invalid integrator: ",
            toml::find(integrator, "type"), "here", {
            "expected value is one of the following.",
            "- \"VelocityVerlet\"     : simple and standard Velocity Verlet integrator.",
            "- \"UnderdampedLangevin\": simple Underdamped Langevin Integrator"
                                      " based on the Velocity Verlet",
            "- \"BAOABLangevin\"      : well-known BAOAB Langevin Integrator"
            }));
    }
}

template<typename traitsT>
std::unique_ptr<SimulatorBase>
read_steepest_descent_simulator(
        const toml::value& root, const toml::value& simulator)
{
    MJOLNIR_GET_DEFAULT_LOGGER();
    MJOLNIR_LOG_FUNCTION();
    using real_type      = typename traitsT::real_type;
    using simulator_type = SteepestDescentSimulator<traitsT>;

    const auto step_lim  = toml::find<std::size_t>(simulator, "step_limit");
    const auto save_step = toml::find<std::size_t>(simulator, "save_step");
    const auto delta     = toml::find<real_type  >(simulator, "delta");
    const auto threshold = toml::find<real_type  >(simulator, "threshold");

    MJOLNIR_LOG_NOTICE("step_limit is ", step_lim);
    MJOLNIR_LOG_NOTICE("save_step  is ", save_step);
    MJOLNIR_LOG_NOTICE("delta      is ", delta);
    MJOLNIR_LOG_NOTICE("threshold  is ", threshold);

    return make_unique<simulator_type>(delta, threshold, step_lim, save_step,
            read_system<traitsT>(root, 0), read_forcefield<traitsT>(root, 0),
            read_observer<traitsT>(root));
}

template<typename traitsT>
std::unique_ptr<SimulatorBase>
read_simulated_annealing_simulator(
        const toml::value& root, const toml::value& simulator)
{
    MJOLNIR_GET_DEFAULT_LOGGER();
    MJOLNIR_LOG_FUNCTION();
    using real_type   = typename traitsT::real_type;

<<<<<<< HEAD
    const auto& integrator     = toml::find(simulator, "integrator");
    const auto integrator_type = toml::find<std::string>(integrator, "type");
    const auto tstep = toml::find<std::size_t>(simulator, "total_step");
    const auto sstep = toml::find<std::size_t>(simulator, "save_step");
=======
    const auto tstep      = toml::find<std::size_t>(simulator, "total_step");
    const auto sstep      = toml::find<std::size_t>(simulator, "save_step");
>>>>>>> 1e489ff5

    MJOLNIR_LOG_NOTICE("total step is ", tstep);
    MJOLNIR_LOG_NOTICE("save  step is ", sstep);

    const auto schedule       = toml::find(simulator, "schedule");
    const auto schedule_type  = toml::find<std::string>(schedule, "type");
    const auto schedule_begin = toml::find<real_type>  (schedule, "begin");
    const auto schedule_end   = toml::find<real_type>  (schedule, "end");
    const auto each_step      = toml::find<std::size_t>(simulator, "each_step");

    MJOLNIR_LOG_NOTICE("temperature from ", schedule_begin);
    MJOLNIR_LOG_NOTICE("temperature to   ", schedule_end);
    MJOLNIR_LOG_INFO("update temperature for each ", each_step, " steps");

    const auto& integrator     = toml::find(simulator, "integrator");
    const auto integrator_type = toml::find<std::string>(integrator, "type");

    auto sys = read_system    <traitsT>(root, 0);
    auto ff  = read_forcefield<traitsT>(root, 0);
    auto obs = read_observer  <traitsT>(root);

    if(schedule_type == "linear")
    {
        MJOLNIR_LOG_NOTICE("temparing schedule is linear.");
        auto sch = LinearScheduler<real_type>(schedule_begin, schedule_end);

        if(integrator_type == "VelocityVerlet")
        {
            MJOLNIR_LOG_ERROR("Simulated Annealing + NVE Newtonian");
            MJOLNIR_LOG_ERROR("NVE Newtonian doesn't have temperature control.");

            throw_exception<std::runtime_error>(toml::format_error("[error] "
                "mjolnir::read_simulated_annealing_simulator: invalid integrator: ",
                toml::find(integrator, "type"), "here", {
                "Newtonian Integrator does not controls temperature."
                "expected value is one of the following.",
                "- \"UnderdampedLangevin\": simple Underdamped Langevin Integrator"
                                          " based on the Velocity Verlet",
                "- \"BAOABLangevin\"      : well-known BAOAB Langevin Integrator"
                }));
        }
        else if(integrator_type == "UnderdampedLangevin")
        {
            MJOLNIR_LOG_NOTICE("Integrator is Underdamped Langevin.");
            using integrator_t = UnderdampedLangevinIntegrator<traitsT>;
            using simulator_t  = SimulatedAnnealingSimulator<
                traitsT, integrator_t, LinearScheduler>;

            auto intg = read_underdamped_langevin_integrator<traitsT>(simulator);

            return make_unique<simulator_t>(tstep, sstep, each_step,
                    std::move(sch),  std::move(sys), std::move(ff),
                    std::move(intg), std::move(obs));
        }
        else if(integrator_type == "BAOABLangevin")
        {
            MJOLNIR_LOG_NOTICE("Integrator is BAOAB Langevin.");
            using integrator_t = BAOABLangevinIntegrator<traitsT>;
            using simulator_t  = SimulatedAnnealingSimulator<
                traitsT, integrator_t, LinearScheduler>;

            auto intg = read_BAOAB_langevin_integrator<traitsT>(simulator);

            return make_unique<simulator_t>(tstep, sstep, each_step,
                    std::move(sch),  std::move(sys), std::move(ff),
                    std::move(intg), std::move(obs));
        }
        else
        {
            throw_exception<std::runtime_error>(toml::format_error("[error] "
                "mjolnir::read_simulated_annealing_simulator: invalid integrator: ",
                toml::find(simulator, "integrator"), "here", {
                "expected value is one of the following.",
                "- \"UnderdampedLangevin\": simple Underdamped Langevin Integrator"
                                          " based on the Velocity Verlet"
                }));
        }
    }
    else
    {
        throw_exception<std::runtime_error>(toml::format_error("[error] "
            "mjolnir::read_simulated_annealing_simulator: invalid schedule.type",
            toml::find(schedule, "type"), "here", {
            "expected value is one of the following.",
            "- \"linear\"     : simple linear temperature scheduling"
            }));
    }
}

template<typename traitsT>
std::unique_ptr<SimulatorBase>
read_simulator_from_table(const toml::value& root, const toml::value& simulator)
{
    MJOLNIR_GET_DEFAULT_LOGGER();
    MJOLNIR_LOG_FUNCTION();

    const auto type = toml::find<std::string>(simulator, "type");
    if(type == "MolecularDynamics")
    {
        MJOLNIR_LOG_NOTICE("Simulator type is MolecularDynamics.");
        return read_molecular_dynamics_simulator<traitsT>(root, simulator);
    }
    else if(type == "SteepestDescent")
    {
        MJOLNIR_LOG_NOTICE("Simulator type is SteepestDescent.");
        return read_steepest_descent_simulator<traitsT>(root, simulator);
    }
    else if(type == "SimulatedAnnealing")
    {
        MJOLNIR_LOG_NOTICE("Simulator type is SimulatedAnnealing.");
        return read_simulated_annealing_simulator<traitsT>(root, simulator);
    }
    else
    {
        throw_exception<std::runtime_error>(toml::format_error("[error] "
            "mjolnir::read_simulator: invalid type",
            toml::find(simulator, "type"), "here", {
            "expected value is one of the following.",
            "- \"MolecularDynamcis\"  : standard MD simulation",
            "- \"SteepestDescent\"    : energy minimization by gradient method",
            "- \"SimulatedAnnealing\" : energy minimization by Annealing"
            }));
    }
}

template<typename traitsT>
std::unique_ptr<SimulatorBase>
read_simulator(const toml::value& root)
{
    MJOLNIR_GET_DEFAULT_LOGGER();
    MJOLNIR_LOG_FUNCTION();

    const auto& simulator  = toml::find(root, "simulator");
    if(simulator.as_table().count("file_name") == 1)
    {
        MJOLNIR_LOG_SCOPE(if(simulator.as_table().count("file_name") == 1));

        const auto input_path = read_input_path(root);
        const auto file_name  = toml::find<std::string>(simulator, "file_name");
        MJOLNIR_LOG_INFO("file_name = ", file_name);

        if(simulator.as_table().size() != 1)
        {
            MJOLNIR_LOG_WARN("[simulator] has `file_name` key and other keys.");
            MJOLNIR_LOG_WARN("When `file_name` is provided, other values are "
                             "ignored because those are read from the specified"
                             " file (", input_path, file_name, ").");
        }

        MJOLNIR_LOG_NOTICE("simulator is defined in ", input_path, file_name);
        MJOLNIR_LOG_NOTICE("reading ", input_path, file_name, " ...");
        const auto simfile = toml::parse(input_path + file_name);
        MJOLNIR_LOG_NOTICE(" done.");

        if(simfile.as_table().count("simulator") != 1)
        {
            throw_exception<std::out_of_range>("[error] mjolnir::read_simulator: "
                "table [simulator] not found in the toml file\n --> ",
                input_path, file_name, "\n | the file should define [simulator] "
                "table and define values in it.");
        }
        return read_simulator_from_table<traitsT>(root, simfile.as_table().at("simulator"));
    }
    else
    {
        return read_simulator_from_table<traitsT>(root, simulator);
    }
}

} // mjolnir


#ifdef MJOLNIR_SEPARATE_BUILD
#include <mjolnir/core/SimulatorTraits.hpp>
#include <mjolnir/core/BoundaryCondition.hpp>

namespace mjolnir
{
extern template std::unique_ptr<SimulatorBase> read_simulator<SimulatorTraits<double, UnlimitedBoundary>       >(const toml::value& data);
extern template std::unique_ptr<SimulatorBase> read_simulator<SimulatorTraits<float,  UnlimitedBoundary>       >(const toml::value& data);
extern template std::unique_ptr<SimulatorBase> read_simulator<SimulatorTraits<double, CuboidalPeriodicBoundary>>(const toml::value& data);
extern template std::unique_ptr<SimulatorBase> read_simulator<SimulatorTraits<float,  CuboidalPeriodicBoundary>>(const toml::value& data);

extern template std::unique_ptr<SimulatorBase> read_simulator_from_table<SimulatorTraits<double, UnlimitedBoundary>       >(const toml::value&, const toml::value&);
extern template std::unique_ptr<SimulatorBase> read_simulator_from_table<SimulatorTraits<float,  UnlimitedBoundary>       >(const toml::value&, const toml::value&);
extern template std::unique_ptr<SimulatorBase> read_simulator_from_table<SimulatorTraits<double, CuboidalPeriodicBoundary>>(const toml::value&, const toml::value&);
extern template std::unique_ptr<SimulatorBase> read_simulator_from_table<SimulatorTraits<float,  CuboidalPeriodicBoundary>>(const toml::value&, const toml::value&);

extern template std::unique_ptr<SimulatorBase> read_simulated_annealing_simulator<SimulatorTraits<double, UnlimitedBoundary>       >(const toml::value&, const toml::value&);
extern template std::unique_ptr<SimulatorBase> read_simulated_annealing_simulator<SimulatorTraits<float,  UnlimitedBoundary>       >(const toml::value&, const toml::value&);
extern template std::unique_ptr<SimulatorBase> read_simulated_annealing_simulator<SimulatorTraits<double, CuboidalPeriodicBoundary>>(const toml::value&, const toml::value&);
extern template std::unique_ptr<SimulatorBase> read_simulated_annealing_simulator<SimulatorTraits<float,  CuboidalPeriodicBoundary>>(const toml::value&, const toml::value&);

extern template std::unique_ptr<SimulatorBase> read_steepest_descent_simulator<SimulatorTraits<double, UnlimitedBoundary>       >(const toml::value&, const toml::value&);
extern template std::unique_ptr<SimulatorBase> read_steepest_descent_simulator<SimulatorTraits<float,  UnlimitedBoundary>       >(const toml::value&, const toml::value&);
extern template std::unique_ptr<SimulatorBase> read_steepest_descent_simulator<SimulatorTraits<double, CuboidalPeriodicBoundary>>(const toml::value&, const toml::value&);
extern template std::unique_ptr<SimulatorBase> read_steepest_descent_simulator<SimulatorTraits<float,  CuboidalPeriodicBoundary>>(const toml::value&, const toml::value&);

extern template std::unique_ptr<SimulatorBase> read_molecular_dynamics_simulator<SimulatorTraits<double, UnlimitedBoundary>       >(const toml::value&, const toml::value&);
extern template std::unique_ptr<SimulatorBase> read_molecular_dynamics_simulator<SimulatorTraits<float,  UnlimitedBoundary>       >(const toml::value&, const toml::value&);
extern template std::unique_ptr<SimulatorBase> read_molecular_dynamics_simulator<SimulatorTraits<double, CuboidalPeriodicBoundary>>(const toml::value&, const toml::value&);
extern template std::unique_ptr<SimulatorBase> read_molecular_dynamics_simulator<SimulatorTraits<float,  CuboidalPeriodicBoundary>>(const toml::value&, const toml::value&);
} // mjolnir
#endif

#endif// MJOLNIR_READ_SIMULATOR<|MERGE_RESOLUTION|>--- conflicted
+++ resolved
@@ -24,15 +24,8 @@
     MJOLNIR_GET_DEFAULT_LOGGER();
     MJOLNIR_LOG_FUNCTION();
 
-<<<<<<< HEAD
-    const auto& integrator     = toml::find(simulator, "integrator");
-    const auto integrator_type = toml::find<std::string>(integrator, "type");
     const auto tstep = toml::find<std::size_t>(simulator, "total_step");
     const auto sstep = toml::find<std::size_t>(simulator, "save_step");
-=======
-    const auto tstep      = toml::find<std::size_t>(simulator, "total_step");
-    const auto sstep      = toml::find<std::size_t>(simulator, "save_step");
->>>>>>> 1e489ff5
     MJOLNIR_LOG_NOTICE("total step is ", tstep);
     MJOLNIR_LOG_NOTICE("save  step is ", sstep);
 
@@ -125,15 +118,8 @@
     MJOLNIR_LOG_FUNCTION();
     using real_type   = typename traitsT::real_type;
 
-<<<<<<< HEAD
-    const auto& integrator     = toml::find(simulator, "integrator");
-    const auto integrator_type = toml::find<std::string>(integrator, "type");
     const auto tstep = toml::find<std::size_t>(simulator, "total_step");
     const auto sstep = toml::find<std::size_t>(simulator, "save_step");
-=======
-    const auto tstep      = toml::find<std::size_t>(simulator, "total_step");
-    const auto sstep      = toml::find<std::size_t>(simulator, "save_step");
->>>>>>> 1e489ff5
 
     MJOLNIR_LOG_NOTICE("total step is ", tstep);
     MJOLNIR_LOG_NOTICE("save  step is ", sstep);
