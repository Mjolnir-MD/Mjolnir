#ifndef MJOLNIR_INPUT_READ_SYSTEM_HPP
#define MJOLNIR_INPUT_READ_SYSTEM_HPP
#include <extlib/toml/toml.hpp>
#include <mjolnir/core/System.hpp>
#include <mjolnir/core/BoundaryCondition.hpp>
#include <mjolnir/util/throw_exception.hpp>
#include <mjolnir/util/logger.hpp>
#include <mjolnir/util/format_nth.hpp>
#include <mjolnir/math/vector_util.hpp>
#include <mjolnir/input/read_table_from_file.hpp>
#include <mjolnir/input/read_path.hpp>
#include <mjolnir/input/utility.hpp>

namespace mjolnir
{
namespace detail
{

// reads boundary settings depending on the type information.
// the specific cases are implemented below.
template<typename boundaryT> struct read_boundary_impl;

template<typename realT, typename coordT>
struct read_boundary_impl<UnlimitedBoundary<realT, coordT>>
{
    static UnlimitedBoundary<realT, coordT>
    invoke(const toml::value& v)
    {
        MJOLNIR_GET_DEFAULT_LOGGER();
        MJOLNIR_LOG_FUNCTION();
        MJOLNIR_LOG_INFO("no boundary is set. unlimited");
        check_keys_available(v, {}); // no available keys
        return UnlimitedBoundary<realT, coordT>{};
    }
};

template<typename realT, typename coordT>
struct read_boundary_impl<CuboidalPeriodicBoundary<realT, coordT>>
{
    static CuboidalPeriodicBoundary<realT, coordT>
    invoke(const toml::value& boundary)
    {
        MJOLNIR_GET_DEFAULT_LOGGER();
        MJOLNIR_LOG_FUNCTION();
        MJOLNIR_LOG_INFO("shape of periodic boundary is cuboid");
        check_keys_available(boundary, {"upper"_s, "lower"_s});

        const auto upper = toml::find<coordT>(boundary, "upper");
        const auto lower = toml::find<coordT>(boundary, "lower");

        if(math::X(upper) <= math::X(lower) ||
           math::Y(upper) <= math::Y(lower) || math::Z(upper) <= math::Z(lower))
        {
            throw_exception<std::runtime_error>(toml::format_error("[error] "
                "mjolnir::read_boundary: upper should be larger than lower",
                toml::find(boundary, "upper"), "upper boundary here",
                toml::find(boundary, "lower"), "lower boundary here"));
        }
        MJOLNIR_LOG_INFO("upper limit of the boundary = ", upper);
        MJOLNIR_LOG_INFO("lower limit of the boundary = ", lower);

        return CuboidalPeriodicBoundary<realT, coordT>(lower, upper);
    }
};

} // detail

template<typename traitsT>
typename traitsT::boundary_type
read_boundary(const toml::value& boundary)
{
    using boundary_t = typename traitsT::boundary_type;
    return detail::read_boundary_impl<boundary_t>::invoke(boundary);
}

// forward declaration.
template<typename traitsT>
System<traitsT> load_system_from_msgpack(const std::string& msg_file);

// It reads particles and other system-specific attributes (e.g. temperature)
template<typename traitsT>
System<traitsT>
read_system(const toml::value& root, const std::size_t N)
{
    MJOLNIR_GET_DEFAULT_LOGGER();
    MJOLNIR_LOG_FUNCTION();
    using real_type       = typename traitsT::real_type;
    using coordinate_type = typename traitsT::coordinate_type;

    const auto& systems = toml::find(root, "systems");

    MJOLNIR_LOG_NOTICE("reading ", format_nth(N), " system ...");
<<<<<<< HEAD

    const auto input_path = read_input_path(root);

    // check [[systems]] has `file_name = "checkpoint.msg"`.
    // If `file_name` has `.msg` file, load system status from the file.
    if(systems.at(N).contains("file_name"))
    {
        if(1 < systems.at(N).size())
        {
            MJOLNIR_LOG_WARN("When `file_name` is specified, "
                             "all other keys are ignored.");
            check_keys_available(systems.at(N), {"file_name"_s});
        }

        const auto& fname = toml::find<std::string>(systems, N, "file_name");
        if(fname.size() > 3 && fname.substr(fname.size() - 3, 3) == "msg")
        {
            MJOLNIR_LOG_NOTICE("msgpack file specified. "
                               "load system status from .msg file.");
            return load_system_from_msgpack<traitsT>(input_path + fname);
        }
    }

    const auto system = read_table_from_file(systems.at(N), "systems", input_path);
=======
    const auto system = read_table_from_file(
            systems.at(N), "systems", read_input_path(root));
>>>>>>> 00c8d3cf

    check_keys_available(system, {"boundary_shape"_s, "attributes"_s, "particles"_s});

    const auto& boundary  = toml::find<toml::value>(system, "boundary_shape");
    const auto& particles = toml::find<toml::array>(system, "particles");

    System<traitsT> sys(particles.size(), read_boundary<traitsT>(boundary));

    for(const auto& attr : toml::find<toml::table>(system, "attributes"))
    {
        const real_type attribute = toml::get<real_type>(attr.second);
        sys.attribute(attr.first) = attribute;
        MJOLNIR_LOG_INFO("attribute.", attr.first, " = ", attribute);
    }

    if(particles.empty())
    {
        return sys;
    }

    {
        // if the first particle has velocity, mjolnir assumes that velocity is
        // already initialized (velocity generation not required).
        const auto& p = particles.front().as_table();
        sys.velocity_initialized() = (p.count("vel")      != 0) ||
                                     (p.count("velocity") != 0);
    }

    const auto find_either = [](const toml::value& v, const std::string& key1,
                                const std::string& key2) -> const toml::value&
        {
            if(v.contains(key1) && v.contains(key2) != 0)
            {
                throw_exception<std::runtime_error>(toml::format_error("[error]"
                    " key duplicates.", v.at(key1), "here", v.at(key2),
                    "this conflicts with the above value definition"));
            }
            if(v.contains(key1)) {return v.at(key1);}
            if(v.contains(key2)) {return v.at(key2);}

            throw_exception<std::out_of_range>(toml::format_error(
                "both keys, \""_s + key1 + "\" and \""_s + key2 +
                "\", are not found."_s, v, "in this table"_s));
        };

    MJOLNIR_LOG_NOTICE(particles.size(), " particles are found.");
    for(std::size_t i=0; i<particles.size(); ++i)
    {
        using coord_type = coordinate_type;
        const auto& p = particles.at(i);

        check_keys_available(p, {"mass"_s, "m"_s, "position"_s, "pos"_s,
                "velocity"_s, "vel"_s, "name"_s, "group"_s});

        sys.mass(i)     = toml::get<real_type >(find_either(p, "m", "mass"));
        sys.position(i) = toml::get<coord_type>(find_either(p, "pos", "position"));
        sys.velocity(i) = math::make_coordinate<coordinate_type>(0, 0, 0);

        if(sys.velocity_initialized()) // it requires `velocity`.
        {
            sys.velocity(i) = toml::get<coord_type>(find_either(p, "vel", "velocity"));
        }
        else // if velocity_initialized is false, velocity should not be there.
        {
            if(p.contains("vel") || p.contains("velocity"))
            {
                throw_exception<std::runtime_error>(toml::format_error("[error]"
                    "read_system(): missing (or extraneous) velocity input",
                    particles.front(), "this does not have `velocity` field",
                    p, "but this has `velocity` field", {
                    "To specify the initial velocity, it is necessary to give "
                    "the value at all particles.",
                    "To generate the initial velocity with a random number, "
                    "all the `velocity` fields must be empty."
                    }));
            }
        }

        sys.force(i) = math::make_coordinate<coordinate_type>(0, 0, 0);
        sys.name(i)  = toml::find_or<std::string>(p, "name",  "X"   );
        sys.group(i) = toml::find_or<std::string>(p, "group", "NONE");
        sys.rmass(i) = 1.0 / sys.mass(i);

        MJOLNIR_LOG_INFO("mass = ",        sys.mass(i),
                          ", position = ", sys.position(i),
                          ", velocity = ", sys.velocity(i),
                          ", force = ",    sys.force(i),
                          ", name = ",     sys.name(i),
                          ", group = ",    sys.group(i));
    }
    return sys;
}

// ===========================================================================
// Msgpack related functions

template<typename InputIterator>
std::uint8_t read_a_byte(InputIterator& src, InputIterator sentinel)
{
    assert(src != sentinel);
    const std::uint8_t byte = *src; ++src;
    return byte;
}

template<typename T, typename InputIterator>
T from_big_endian(InputIterator& src, InputIterator sentinel)
{
    using difference_type = typename std::iterator_traits<InputIterator>::difference_type;
    assert(static_cast<difference_type>(sizeof(T)) <= std::distance(src, sentinel));

    T val;
    char* dst = reinterpret_cast<char*>(std::addressof(val));

#if defined(MJOLNIR_WITH_LITTLE_ENDIAN)
    // If the architecture uses little endian, we need to reverse bytes.
    std::reverse_copy(src, src + sizeof(T), dst);
#elif defined(MJOLNIR_WITH_BIG_ENDIAN)
    // If the architecture uses big endian, we don't need to do anything.
    std::copy(src, src + sizeof(T), dst);
#else
#  error "Unknown platform."
#endif
    src += sizeof(T);
    return val;
}

// load a float.
template<typename T, typename InputIterator>
typename std::enable_if<std::is_same<T, float>::value, T>::type
from_msgpack(InputIterator& iter, InputIterator sentinel)
{
    using difference_type = typename std::iterator_traits<InputIterator>::difference_type;
    assert(static_cast<difference_type>(sizeof(T)) <= std::distance(iter, sentinel));

    const std::uint8_t byte = read_a_byte(iter, sentinel);
    if(byte != 0xca)
    {
        throw_exception<std::runtime_error>("expected tag 0xCA, but got ",
                                            std::uint32_t(byte));
    }
    return from_big_endian<float>(iter, sentinel);
}

// load a double.
template<typename T, typename InputIterator>
typename std::enable_if<std::is_same<T, double>::value, T>::type
from_msgpack(InputIterator& iter, InputIterator sentinel)
{
    using difference_type = typename std::iterator_traits<InputIterator>::difference_type;
    assert(static_cast<difference_type>(sizeof(T)) <= std::distance(iter, sentinel));

    const std::uint8_t byte = read_a_byte(iter, sentinel);
    if(byte != 0xcb)
    {
        throw_exception<std::runtime_error>("expected tag 0xCB, but got ",
                                            std::uint32_t(byte));
    }
    return from_big_endian<double>(iter, sentinel);
}

// load a string.
template<typename T, typename InputIterator>
typename std::enable_if<std::is_same<T, std::string>::value, T>::type
from_msgpack(InputIterator& iter, InputIterator sentinel)
{
    constexpr std::uint8_t str8_code  = 0xd9;
    constexpr std::uint8_t str16_code = 0xda;
    constexpr std::uint8_t str32_code = 0xdb;

    const std::uint8_t tag = read_a_byte(iter, sentinel);
    // fixstr code: 0b'101x'xxxx.
    // in the range [0b'1010'0000 = 0xa0, 0b'1011'1111 = 0xbf]
    if(0xa0 <= tag && tag <= 0xbf)
    {
        // 0x101x'xxxx
        // 0x0001'1111
        const std::uint8_t len = (tag & 0x1f);
        assert(len <= std::distance(iter, sentinel));

        std::string str(iter, iter + static_cast<std::size_t>(len));
        iter += str.size();
        return str;
    }
    else if(tag == str8_code)
    {
        const std::uint8_t len = read_a_byte(iter, sentinel);
        assert(len <= std::distance(iter, sentinel));

        std::string str(iter, iter + static_cast<std::size_t>(len));
        iter += str.size();
        return str;
    }
    else if(tag == str16_code)
    {
        const std::uint16_t len = from_big_endian<std::uint16_t>(iter, sentinel);
        assert(len <= std::distance(iter, sentinel));

        std::string str(iter, iter + static_cast<std::size_t>(len));
        iter += str.size();
        return str;
    }
    else if(tag == str32_code)
    {
        const std::uint32_t len = from_big_endian<std::uint32_t>(iter, sentinel);
        assert(len <= std::distance(iter, sentinel));

        std::string str(iter, iter + static_cast<std::size_t>(len));
        iter += str.size();
        return str;
    }
    else
    {
        throw_exception<std::runtime_error>("expected string, but got different"
                " type-tag: ", std::uint32_t(tag));
    }
}

template<typename InputIterator>
void check_msgpack_key(const std::string& expected,
                       InputIterator& iter, InputIterator sentinel)
{
    MJOLNIR_GET_DEFAULT_LOGGER();
    MJOLNIR_LOG_FUNCTION();
    // check key before reading body
    const auto key = from_msgpack<std::string>(iter, sentinel);
    if(key != expected)
    {
        MJOLNIR_LOG_ERROR("invalid format in system .msg file. "
                          "expected \"", expected, "\", got ", key);
        throw_exception<std::runtime_error>("failed to load .msg file");
    }
    return;
}

template<typename realT, typename coordT, typename InputIterator>
void load_boundary_from_msgpack(UnlimitedBoundary<realT, coordT>&,
                                InputIterator& iter, InputIterator sentinel)
{
    MJOLNIR_GET_DEFAULT_LOGGER();
    MJOLNIR_LOG_FUNCTION();
    // read nil. thats' all.
    const std::uint8_t tag = read_a_byte(iter, sentinel);
    if(tag != 0xc0)
    {
        MJOLNIR_LOG_ERROR("invalid format in system .msg file. "
                          "expected nil(", 0xc0, "), got ", tag);
        throw_exception<std::runtime_error>("failed to load .msg file");
    }
    return ;
}

template<typename realT, typename coordT, typename Iterator>
void load_boundary_from_msgpack(CuboidalPeriodicBoundary<realT, coordT>& bdry,
                                Iterator& iter, Iterator sentinel)
{
    MJOLNIR_GET_DEFAULT_LOGGER();
    MJOLNIR_LOG_FUNCTION();
    // fixmap<2>{
    //   "lower": [float, float, float]
    //   "upper": [float, float, float]
    // }
    {
        const std::uint8_t tag = read_a_byte(iter, sentinel);
        MJOLNIR_LOG_ERROR("invalid format in system .msg file. "
                          "expected ", 0x82, ", got ", tag);
        throw_exception<std::runtime_error>("failed to load .msg file");
    }

    coordT lower, upper;
    check_msgpack_key("lower", iter, sentinel);
    math::X(lower) = from_msgpack<realT>(iter, sentinel);
    math::Y(lower) = from_msgpack<realT>(iter, sentinel);
    math::Z(lower) = from_msgpack<realT>(iter, sentinel);

    check_msgpack_key("upper", iter, sentinel);
    math::X(lower) = from_msgpack<realT>(iter, sentinel);
    math::Y(lower) = from_msgpack<realT>(iter, sentinel);
    math::Z(lower) = from_msgpack<realT>(iter, sentinel);

    bdry.set_boundary(lower, upper);
    return ;
}

// The order should be preserved.
// fixmap<3> {
//     "boundary"     : {"lower": [float, float, float],
//                       "upper": [float, float, float]} or nil,
//     "particles"    : [fixmap<6>{
//          "mass"    : float,
//          "position": [float, float, float],
//          "velocity": [float, float, float],
//          "force"   : [float, float, float],
//          "name"    : string,
//          "group"   : string,
//          }, ...
//     ]
//     "attributres"  : {"temperature": float, ...},
// }
template<typename traitsT>
System<traitsT> load_system_from_msgpack(const std::string& msg_file)
{
    MJOLNIR_GET_DEFAULT_LOGGER();
    MJOLNIR_LOG_FUNCTION();
    using real_type       = typename traitsT::real_type;
    using boundary_type   = typename traitsT::boundary_type;

    // -----------------------------------------------------------------------
    // open file and check its status

    std::ifstream ifs(msg_file, std::ios_base::binary);
    if(!ifs.good())
    {
        MJOLNIR_LOG_ERROR("file open error: ", msg_file);
        throw std::runtime_error("[error] file open error: " + msg_file);
    }

    // -----------------------------------------------------------------------
    // count file size

    const auto beg = ifs.tellg();
    ifs.seekg(0, std::ios::end);
    const auto end = ifs.tellg();
    const auto file_size = end - beg;
    ifs.seekg(beg);

    // -----------------------------------------------------------------------
    // load all the bytes into memory

    std::vector<std::uint8_t> content(static_cast<std::size_t>(file_size));
    ifs.read(reinterpret_cast<char*>(content.data()), file_size);
    MJOLNIR_LOG_INFO("file content read");

    auto iter = content.begin();
    const auto sentinel = content.end();
    {
        constexpr std::uint8_t fixmap3_code = 0x83;
        const std::uint8_t tag = read_a_byte(iter, sentinel);
        if(tag != fixmap3_code)
        {
            MJOLNIR_LOG_ERROR("invalid format in system .msg file.");
            MJOLNIR_LOG_ERROR("the root object should be a map with 3 elems.");
            throw_exception<std::runtime_error>("failed to load .msg file");
        }
    }

    // -----------------------------------------------------------------------
    // load boundary condition

    boundary_type boundary;
    check_msgpack_key("boundary", iter, sentinel);
    load_boundary_from_msgpack(boundary, iter, sentinel);
    MJOLNIR_LOG_INFO("boundary loaded");

    // -----------------------------------------------------------------------
    // load particles

    check_msgpack_key("particles", iter, sentinel);

    std::size_t num_particles = 0;
    {
        constexpr std::uint8_t array16_code = 0xdc;
        constexpr std::uint8_t array32_code = 0xdd;

        const std::uint8_t tag = read_a_byte(iter, sentinel);
        // fixarray size tag: 1001xxxx.
        // the possible values are ... [1001'0000 = 0x90, 1001'1111 = 0x9F]
        if(0x90 <= tag && tag <= 0x9F)
        {
            // take the last 4 bits
            num_particles = static_cast<std::size_t>(tag & 0x0F);
        }
        else if(tag == array16_code)
        {
            num_particles = static_cast<std::size_t>(
                    from_big_endian<std::uint16_t>(iter, sentinel));
        }
        else if(tag == array32_code)
        {
            num_particles = static_cast<std::size_t>(
                    from_big_endian<std::uint32_t>(iter, sentinel));
        }
        else
        {
            MJOLNIR_LOG_ERROR("invalid format in .msg file.");
            MJOLNIR_LOG_ERROR("expected type tag ", array32_code,
                              "(0xDD), but got ", std::uint32_t(tag));
            throw_exception<std::runtime_error>("failed to load .msg file");
        }
    }
    MJOLNIR_LOG_INFO("there are ", num_particles, " paricles stored");
    System<traitsT> sys(num_particles, boundary);

    constexpr std::uint8_t fixmap6_code = 0x86;
    for(std::size_t i=0; i<sys.size(); ++i)
    {
        {
            const std::uint8_t tag = read_a_byte(iter, sentinel);
            if(tag != fixmap6_code)
            {
                MJOLNIR_LOG_ERROR("invalid format in system .msg file.");
                MJOLNIR_LOG_ERROR("the particle object should be fixmap<6>.");
                MJOLNIR_LOG_ERROR("but the code is ", std::uint32_t(tag));
                throw_exception<std::runtime_error>("failed to load .msg file");
            }
        }
        // load mass
        check_msgpack_key("mass", iter, sentinel);
        sys.mass(i)  = from_msgpack<real_type>(iter, sentinel);
        sys.rmass(i) = real_type(1) / sys.mass(i);

        // load position
        check_msgpack_key("position", iter, sentinel);
        {
            // 0b1001'0011
            // 0x   9    3
            const std::uint8_t tag = read_a_byte(iter, sentinel);
            if(tag != 0x93)
            {
                throw_exception<std::runtime_error>("expected tag 0x93, but got ",
                                                    std::uint32_t(tag));
            }
            math::X(sys.position(i)) = from_msgpack<real_type>(iter, sentinel);
            math::Y(sys.position(i)) = from_msgpack<real_type>(iter, sentinel);
            math::Z(sys.position(i)) = from_msgpack<real_type>(iter, sentinel);
        }

        // load velocity
        check_msgpack_key("velocity", iter, sentinel);
        {
            const std::uint8_t tag = read_a_byte(iter, sentinel);
            if(tag != 0x93)
            {
                throw_exception<std::runtime_error>("expected tag 0x93, but got ",
                                                    std::uint32_t(tag));
            }
            math::X(sys.velocity(i)) = from_msgpack<real_type>(iter, sentinel);
            math::Y(sys.velocity(i)) = from_msgpack<real_type>(iter, sentinel);
            math::Z(sys.velocity(i)) = from_msgpack<real_type>(iter, sentinel);
        }
        // load force
        check_msgpack_key("force", iter, sentinel);
        {
            const std::uint8_t tag = read_a_byte(iter, sentinel);
            if(tag != 0x93)
            {
                throw_exception<std::runtime_error>("expected tag 0x93, but got ",
                                                    std::uint32_t(tag));
            }
            math::X(sys.force(i)) = from_msgpack<real_type>(iter, sentinel);
            math::Y(sys.force(i)) = from_msgpack<real_type>(iter, sentinel);
            math::Z(sys.force(i)) = from_msgpack<real_type>(iter, sentinel);
        }

        // load name
        check_msgpack_key("name", iter, sentinel);
        sys.name(i) = from_msgpack<std::string>(iter, sentinel);

        // load group
        check_msgpack_key("group", iter, sentinel);
        sys.group(i) = from_msgpack<std::string>(iter, sentinel);
    }

    // since velocity values are loaded from .msg file, we don't need to
    // re-initialize system.velocity by random numbers.
    sys.velocity_initialized() = true;

    // -----------------------------------------------------------------------
    // load attributes

    check_msgpack_key("attributes", iter, sentinel);

    std::size_t num_attributes = 0;
    {
        constexpr std::uint8_t map16_code = 0xde;
        constexpr std::uint8_t map32_code = 0xdf;

        const std::uint8_t tag = read_a_byte(iter, sentinel);
        // fixmap size tag: 1000xxxx.
        // the possible values are ... [1000'0000 = 0x80, 1000'1111 = 0x8F]
        if(0x80 <= tag && tag <= 0x8F)
        {
            // take the last 4 bits
            num_attributes = static_cast<std::size_t>(tag & 0x0F);
        }
        else if(tag == map16_code)
        {
            num_attributes = static_cast<std::size_t>(
                    from_big_endian<std::uint16_t>(iter, sentinel));
        }
        else if(tag == map32_code)
        {
            num_attributes = static_cast<std::size_t>(
                    from_big_endian<std::uint32_t>(iter, sentinel));
        }
        else
        {
            MJOLNIR_LOG_ERROR("invalid format in .msg file.");
            MJOLNIR_LOG_ERROR("expected type tag ", map32_code,
                              "(0xDF), but got ", std::uint32_t(tag));
            throw_exception<std::runtime_error>("failed to load .msg file");
        }
    }
    for(std::size_t i=0; i<num_attributes; ++i)
    {
        const auto key = from_msgpack<std::string>(iter, sentinel);
        const auto val = from_msgpack<real_type>(iter, sentinel);
        sys.attribute(key) = val;
    }
    return sys;
}

#ifdef MJOLNIR_SEPARATE_BUILD
extern template System<SimulatorTraits<double, UnlimitedBoundary>       > read_system<SimulatorTraits<double, UnlimitedBoundary>       >(const toml::value& root, std::size_t N);
extern template System<SimulatorTraits<float,  UnlimitedBoundary>       > read_system<SimulatorTraits<float,  UnlimitedBoundary>       >(const toml::value& root, std::size_t N);
extern template System<SimulatorTraits<double, CuboidalPeriodicBoundary>> read_system<SimulatorTraits<double, CuboidalPeriodicBoundary>>(const toml::value& root, std::size_t N);
extern template System<SimulatorTraits<float,  CuboidalPeriodicBoundary>> read_system<SimulatorTraits<float,  CuboidalPeriodicBoundary>>(const toml::value& root, std::size_t N);
#endif

}//mjolnir
#endif //MJOLNIR_READ_SYSTEM<|MERGE_RESOLUTION|>--- conflicted
+++ resolved
@@ -90,7 +90,6 @@
     const auto& systems = toml::find(root, "systems");
 
     MJOLNIR_LOG_NOTICE("reading ", format_nth(N), " system ...");
-<<<<<<< HEAD
 
     const auto input_path = read_input_path(root);
 
@@ -115,10 +114,6 @@
     }
 
     const auto system = read_table_from_file(systems.at(N), "systems", input_path);
-=======
-    const auto system = read_table_from_file(
-            systems.at(N), "systems", read_input_path(root));
->>>>>>> 00c8d3cf
 
     check_keys_available(system, {"boundary_shape"_s, "attributes"_s, "particles"_s});
 
