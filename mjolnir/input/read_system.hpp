--- conflicted
+++ resolved
@@ -155,22 +155,6 @@
 
         MJOLNIR_LOG_NOTICE("reading ", input_path, file_name, " ...");
         const auto system_file = toml::parse(input_path + file_name);
-<<<<<<< HEAD
-        if(system_file.count("system") == 1)
-        {
-            return read_system_from_table<traitsT>(
-                    toml::find(system_file, "system"));
-        }
-        else if(system_file.count("systems") == 1)
-        {
-            return read_system_from_table<traitsT>(
-                    toml::find(system_file, "systems"));
-        }
-        throw_exception<std::out_of_range>("[error] mjolnir::read_system: "
-            "table [system] not found in toml file\n --> ",
-            input_path, file_name, "\n | the file should define [system] "
-            "table and define values in it.");
-=======
         MJOLNIR_LOG_NOTICE(" done.");
 
         if(system_file.count("systems") != 1)
@@ -187,7 +171,6 @@
         }
         return read_system_from_table<traitsT>(
                 toml::find(system_file, "systems"));
->>>>>>> e13e3eeb
     }
     return read_system_from_table<traitsT>(system_params.at(N));
 }
