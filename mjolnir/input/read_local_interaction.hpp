#ifndef MJOLNIR_INPUT_READ_LOCAL_INTERACTION_HPP
#define MJOLNIR_INPUT_READ_LOCAL_INTERACTION_HPP
#include <extlib/toml/toml.hpp>
#include <mjolnir/interaction/local/BondLengthInteraction.hpp>
#include <mjolnir/interaction/local/ContactInteraction.hpp>
#include <mjolnir/interaction/local/DirectionalContactInteraction.hpp>
#include <mjolnir/interaction/local/BondAngleInteraction.hpp>
#include <mjolnir/interaction/local/DihedralAngleInteraction.hpp>
#include <mjolnir/interaction/local/DummyInteraction.hpp>

#include <mjolnir/forcefield/3SPN2/ThreeSPN2BaseStackingPotential.hpp>
#include <mjolnir/forcefield/3SPN2/ThreeSPN2BaseStackingInteraction.hpp>
#include <mjolnir/forcefield/PDNS/ProteinDNANonSpecificInteraction.hpp>

#include <mjolnir/util/make_unique.hpp>
#include <mjolnir/util/throw_exception.hpp>
#include <mjolnir/util/logger.hpp>
#include <mjolnir/input/read_local_potential.hpp>
#include <memory>
#include <utility>

namespace mjolnir
{

// ----------------------------------------------------------------------------
// individual local interaction. would be called from read_local_interaction
// defined at the bottom of this file.
// ----------------------------------------------------------------------------

template<typename traitsT>
std::unique_ptr<LocalInteractionBase<traitsT>>
read_bond_length_interaction(const std::string& kind, const toml::value& local)
{
    MJOLNIR_GET_DEFAULT_LOGGER();
    MJOLNIR_LOG_FUNCTION();
    using real_type = typename traitsT::real_type;

    const auto potential = toml::find<std::string>(local, "potential");
    if(potential == "Harmonic")
    {
        MJOLNIR_LOG_NOTICE("-- potential function is Harmonic.");
        using potentialT = HarmonicPotential<real_type>;

        return make_unique<BondLengthInteraction<traitsT, potentialT>>(
                kind, read_local_potential<2, potentialT>(local));
    }
    else if(potential == "GoContact")
    {
        MJOLNIR_LOG_NOTICE("-- potential function is 10-12 Go contact.");
        using potentialT = GoContactPotential<real_type>;

        return make_unique<BondLengthInteraction<traitsT, potentialT>>(
                kind, read_local_potential<2, potentialT>(local));
    }
    else if(potential == "Gaussian")
    {
        MJOLNIR_LOG_NOTICE("-- potential function is Gaussian.");
        using potentialT = GaussianPotential<real_type>;

        return make_unique<BondLengthInteraction<traitsT, potentialT>>(
                kind, read_local_potential<2, potentialT>(local));
    }
    else if(potential == "3SPN2Bond")
    {
        MJOLNIR_LOG_NOTICE("-- potential function is 3SPN2Bond.");
        using potentialT = ThreeSPN2BondPotential<real_type>;

        return make_unique<BondLengthInteraction<traitsT, potentialT>>(
                kind, read_local_potential<2, potentialT>(local));
    }
    else
    {
        throw_exception<std::runtime_error>(toml::format_error("[error] "
            "mjolnir::read_bond_length_interaction: invalid potential",
            toml::find<toml::value>(local, "potential"), "here", {
            "expected value is one of the following.",
            "- \"Harmonic\" : well-known harmonic potential",
            "- \"GoContact\": r^12 - r^10 type native contact potential",
            "- \"Gaussian\" : well-known gaussian potential",
            "- \"3SPN2Bond\": bond length potential for 3SPN2"
            }));
    }
}

template<typename traitsT>
std::unique_ptr<LocalInteractionBase<traitsT>>
read_contact_interaction(const std::string& kind, const toml::value& local)
{
    MJOLNIR_GET_DEFAULT_LOGGER();
    MJOLNIR_LOG_FUNCTION();
    using real_type = typename traitsT::real_type;

    real_type margin = 0.5; // default value
    if(local.as_table().count("margin") == 1)
    {
        margin = toml::find<real_type>(local, "margin");
    }

    const auto potential = toml::find<std::string>(local, "potential");
    if(potential == "GoContact")
    {
        MJOLNIR_LOG_NOTICE("-- potential function is 10-12 Go contact.");
        using potentialT = GoContactPotential<real_type>;

        return make_unique<ContactInteraction<traitsT, potentialT>>(
                kind, read_local_potential<2, potentialT>(local), margin);
    }
    else if(potential == "Gaussian")
    {
        MJOLNIR_LOG_NOTICE("-- potential function is Gaussian.");
        using potentialT = GaussianPotential<real_type>;

        return make_unique<ContactInteraction<traitsT, potentialT>>(
                kind, read_local_potential<2, potentialT>(local), margin);
    }
    else
    {
        throw_exception<std::runtime_error>(toml::format_error("[error] "
            "mjolnir::read_bond_length_interaction: invalid potential",
            toml::find<toml::value>(local, "potential"), "here", {
            "expected value is one of the following.",
            "- \"GoContact\": r^12 - r^10 type native contact potential",
            "- \"Gaussian\" : well-known gaussian potential"
            }));
    }
}

template<std::size_t N, typename realT, typename angle1_potentialT,
         typename angle2_potentialT, typename contact_potentialT>
std::vector<std::tuple<std::array<std::size_t, N>, angle1_potentialT,
                       angle2_potentialT, contact_potentialT>>
read_directional_contact_potentials(const toml::value& local)
{
    MJOLNIR_GET_DEFAULT_LOGGER();
    MJOLNIR_LOG_FUNCTION();
    MJOLNIR_LOG_INFO("as", N, "-body interaction");

    using indices_type = std::array<std::size_t, N>;
    using indices_potentials_tuple_type = std::tuple<
        indices_type, angle1_potentialT, angle2_potentialT, contact_potentialT
        >;

    const auto& params = toml::find<toml::array>(local, "parameters");
    MJOLNIR_LOG_NOTICE("-- ", params.size(), " interactions are found.");

    const auto& env = local.as_table().count("env") == 1 ?
            local.as_table().at("env") : toml::value{};

    std::vector<indices_potentials_tuple_type> retval;
    retval.reserve(params.size());
    for(const auto& item : params)
    {
        const auto indices = find_parameter<indices_type>(item, env, "indices");
        MJOLNIR_LOG_INFO_NO_LF("idxs = ", indices, ", ");

        const auto angle_pot1 = find_parameter<toml::value>(item, env, "angle1");
        const auto angle_pot2 = find_parameter<toml::value>(item, env, "angle2");
        const auto contact_pot = find_parameter<toml::value>(item, env, "contact");

        retval.emplace_back(
            std::make_tuple(indices,
                detail::read_local_potential_impl<angle1_potentialT>::invoke(angle_pot1, env),
                detail::read_local_potential_impl<angle2_potentialT>::invoke(angle_pot2, env),
                detail::read_local_potential_impl<contact_potentialT>::invoke(contact_pot, env))
            );
    }
    return retval;
}

// This is reading contact part of read_directional_contact_interaction function.
template<typename traitsT, typename ... PotentialTs>
typename std::enable_if<
    sizeof...(PotentialTs) == 2, std::unique_ptr<LocalInteractionBase<traitsT>>
    >::type
read_directional_contact_interaction(
    const std::string& kind, const toml::value& local, std::vector<std::string>&&)
{
    MJOLNIR_GET_DEFAULT_LOGGER();
    using real_type = typename traitsT::real_type;

    real_type margin = 0.5; // default value
    if (local.as_table().count("margin") == 1)
    {
        margin = toml::find<real_type>(local, "margin");
    }

    const auto contact_potential = toml::find<std::string>(local, "potentials", "contact");
    if(contact_potential == "GoContact")
    {
        MJOLNIR_LOG_NOTICE("-- contact potential function is 10-12 Go contact.");
        using contact_potentialT = GoContactPotential<real_type>;

        return make_unique<
            DirectionalContactInteraction<
                traitsT, PotentialTs..., contact_potentialT
                >
            >(kind,
              read_directional_contact_potentials<
                  4, real_type, PotentialTs..., contact_potentialT
              >(local), margin);
    }
    else if(contact_potential == "Gaussian")
    {
        MJOLNIR_LOG_NOTICE("-- contact potential function is Gaussian.");
        using contact_potentialT = GaussianPotential<real_type>;

        return make_unique<
            DirectionalContactInteraction<
                traitsT, PotentialTs..., contact_potentialT
                >
            >(kind,
              read_directional_contact_potentials<
                  4, real_type, PotentialTs..., contact_potentialT
              >(local), margin);
    }
    else
    {
        throw_exception<std::runtime_error>(toml::format_error("[error] "
            "mjolnir::read_directional_contact_interaction: invalid contact potential",
            toml::find<toml::value>(local, "potentials", "contact"), "here", {
            "expected value is one of the following.",
            "- \"GoContact\": r^12 - r^10 type native contact potential",
            "- \"Gaussian\" : well-known gaussian potential"
            }));
    }
}

// This is reading angle parts of read_directional_contact_interaction function.
template<typename traitsT, typename ... PotentialTs>
typename std::enable_if<
    sizeof...(PotentialTs) < 2, std::unique_ptr<LocalInteractionBase<traitsT>>
    >::type
read_directional_contact_interaction(
    const std::string& kind, const toml::value& local, std::vector<std::string>&& angle_potential_keys)
{
    MJOLNIR_GET_DEFAULT_LOGGER();
    using real_type = typename traitsT::real_type;

    const std::string angle_potential_key = angle_potential_keys.back();
    const auto        angle_potential = toml::find<std::string>(local, "potentials", angle_potential_key);
    angle_potential_keys.pop_back();
    if(angle_potential == "Cosine")
    {
        MJOLNIR_LOG_NOTICE("-- angle potential function is Cosine potential");
        using angle_potential_T = CosinePotential<real_type>;

        return read_directional_contact_interaction<
            traitsT, PotentialTs..., angle_potential_T
            >(kind, local, std::move(angle_potential_keys));
    }
    else if(angle_potential == "Gaussian")
    {
        MJOLNIR_LOG_NOTICE("-- angle potential function is Gaussian");
        using angle_potential_T = GaussianPotential<real_type>;

        return read_directional_contact_interaction<
            traitsT, PotentialTs..., angle_potential_T
            >(kind, local, std::move(angle_potential_keys));
    }
    else
    {
        throw_exception<std::runtime_error>(toml::format_error("[error] "
            "mjolnir::read_bond_length_interaction: invalid angle potential",
            toml::find<toml::value>(local, "potentials", angle_potential_key), "here", {
            "expected value is one of the following.",
            "- \"Cosine\"   : 1 + Cosine(x) potential",
            "- \"Gaussian\" : well-known gaussian potential"
            }));
    }
}

template<typename traitsT>
std::unique_ptr<LocalInteractionBase<traitsT>>
read_bond_angle_interaction(const std::string& kind, const toml::value& local)
{
    MJOLNIR_GET_DEFAULT_LOGGER();
    MJOLNIR_LOG_FUNCTION();
    using real_type = typename traitsT::real_type;

    const auto potential = toml::find<std::string>(local, "potential");

    if(potential == "Harmonic")
    {
        MJOLNIR_LOG_NOTICE("-- potential function is Harmonic.");
        using potentialT = HarmonicPotential<real_type>;

        return make_unique<BondAngleInteraction<traitsT, potentialT>>(
                kind, read_local_potential<3, potentialT>(local));
    }
    else if(potential == "FlexibleLocalAngle")
    {
        MJOLNIR_LOG_NOTICE("-- potential function is Flexible Local Angle.");
        using potentialT = FlexibleLocalAnglePotential<real_type>;

        return make_unique<BondAngleInteraction<traitsT, potentialT>>(
                kind, read_local_potential<3, potentialT>(local));
    }
    else if(potential == "Gaussian")
    {
        MJOLNIR_LOG_NOTICE("-- potential function is Gaussian.");
        using potentialT = GaussianPotential<real_type>;

        return make_unique<BondAngleInteraction<traitsT, potentialT>>(
                kind, read_local_potential<3, potentialT>(local));
    }
    else
    {
        throw_exception<std::runtime_error>(toml::format_error("[error] "
            "mjolnir::read_bond_angle_interaction: invalid potential",
            toml::find<toml::value>(local, "potential"), "here", {
            "expected value is one of the following.",
            "- \"Harmonic\"          : well-known harmonic potential",
            "- \"Gaussian\"          : well-known gaussian potential"
            "- \"FlexibleLocalAngle\": table-based potential for C-alpha protein model",
            }));
    }
}

template<typename traitsT>
std::unique_ptr<LocalInteractionBase<traitsT>>
read_dihedral_angle_interaction(const std::string& kind, const toml::value& local)
{
    MJOLNIR_GET_DEFAULT_LOGGER();
    MJOLNIR_LOG_FUNCTION();
    using real_type = typename traitsT::real_type;

    const auto potential = toml::find<std::string>(local, "potential");

    if(potential == "ClementiDihedral")
    {
        MJOLNIR_LOG_NOTICE("-- potential function is Clementi-Go's dihedral.");
        using potentialT = ClementiDihedralPotential<real_type>;

        return make_unique<DihedralAngleInteraction<traitsT, potentialT>>(
            kind, read_local_potential<4, potentialT>(local));
    }
    else if(potential == "Gaussian")
    {
        MJOLNIR_LOG_NOTICE("-- potential function is Gaussian.");
        using potentialT = PeriodicGaussianPotential<real_type>;

        return make_unique<DihedralAngleInteraction<traitsT, potentialT>>(
            kind, read_local_potential<4, potentialT>(local));
    }
    else if(potential == "FlexibleLocalDihedral")
    {
        MJOLNIR_LOG_NOTICE("-- potential function is Flexible Local Dihedral.");
        using potentialT = FlexibleLocalDihedralPotential<real_type>;

        return make_unique<DihedralAngleInteraction<traitsT, potentialT>>(
            kind, read_local_potential<4, potentialT>(local));
    }
    else if(potential == "Cosine")
    {
        MJOLNIR_LOG_NOTICE("-- potential function is Cosine.");
        using potentialT = CosinePotential<real_type>;

        return make_unique<DihedralAngleInteraction<traitsT, potentialT>>(
            kind, read_local_potential<4, potentialT>(local));
    }
    else if(potential == "Gaussian+FlexibleLocalDihedral" ||
            potential == "FlexibleLocalDihedral+Gaussian")
    {
        MJOLNIR_LOG_NOTICE("-- potential function is "
                           "Gaussian + FlexibleLocalDihedral.");
        using potentialT = SumLocalPotential<real_type,
              PeriodicGaussianPotential, FlexibleLocalDihedralPotential>;

        return make_unique<DihedralAngleInteraction<traitsT, potentialT>>(kind,
            read_local_potentials<4, real_type,
                PeriodicGaussianPotential, FlexibleLocalDihedralPotential
                >(local, "Gaussian", "FlexibleLocalDihedral"));
    }
    else if(potential == "Gaussian+Cosine" || potential == "Cosine+Gaussian")
    {
        MJOLNIR_LOG_NOTICE("-- potential function is PeriodicGaussian + Cosine.");
        using potentialT = SumLocalPotential<real_type,
              PeriodicGaussianPotential, CosinePotential>;

        return make_unique<DihedralAngleInteraction<traitsT, potentialT>>(kind,
            read_local_potentials<
                4, real_type, PeriodicGaussianPotential, CosinePotential
                >(local, "Gaussian", "Cosine"));
    }
    else
    {
        throw_exception<std::runtime_error>(toml::format_error("[error] "
            "mjolnir::read_dihedral_angle_interaction: invalid potential",
            toml::find<toml::value>(local, "potential"), "here", {
            "expected value is one of the following.",
            "- \"Gaussian\"             : well-known gaussian potential"
            "- \"ClementiDihedral\"     : potential used in the off-lattice Go protein model"
            "- \"FlexibleLocalDihedral\": table-based potential for C-alpha protein model",
            }));
    }
}


template<typename traitsT>
std::unique_ptr<LocalInteractionBase<traitsT>>
read_dummy_interaction(const std::string& kind, const toml::value& local)
{
    // It does not require `potential` field because this interaction does not
    // calculate force or energy.
    //
    // ```toml
    // [[forcefields.local]]
    // interaction = "Dummy"
    // topology  = "bond"
    // parameters = [
    //     {indices = [0, 1]},
    //     # ...
    // ]
    // ```
    //
    // So, unlike other interactions, it reads particle indices here.

    MJOLNIR_GET_DEFAULT_LOGGER();
    MJOLNIR_LOG_FUNCTION();
    using indices_type = std::array<std::size_t, 2>;

    if(kind == "none")
    {
        MJOLNIR_LOG_WARN("Dummy potential got `none`. It has no effect.");
        MJOLNIR_LOG_WARN("It is for defining unusual topology.");
    }
    if(local.as_table().count("potential") == 1)
    {
        MJOLNIR_LOG_WARN("Dummy Interaction has a `potential` field.");
        MJOLNIR_LOG_WARN("It is for defining unusual topology.");
        MJOLNIR_LOG_WARN("Potential parameters are ignored.");
    }

    const auto& params = toml::find<toml::array>(local, "parameters");
    MJOLNIR_LOG_NOTICE("-- ", params.size(), " bonds are found.");

    std::vector<indices_type> indices_list;
    indices_list.reserve(params.size());
    for(const auto& item : params)
    {
        const auto indices = toml::find<indices_type>(item, "indices");
        MJOLNIR_LOG_INFO("idxs = ", indices);
        indices_list.push_back(indices);
    }
    return make_unique<DummyInteraction<traitsT>>(kind, std::move(indices_list));
}

template<typename traitsT>
std::unique_ptr<LocalInteractionBase<traitsT>>
read_3spn2_base_stacking_interaction(const std::string& kind, const toml::value& local)
{
    MJOLNIR_GET_DEFAULT_LOGGER();
    MJOLNIR_LOG_FUNCTION();
    using real_type      = typename traitsT::real_type;
    using potential_type = ThreeSPN2BaseStackingPotential<real_type>;
    using base_kind      = parameter_3SPN2::base_kind;

    // [[forcefields.local]]
    // interaction = "3SPN2BaseStacking"
    // topology    = "nucleotide"
    // parameters = [
    //     {strand = 0, nucleotide =  0,          S =   0, B =   1, Base = "A"},
    //     {strand = 0, nucleotide =  1, P =   2, S =   3, B =   4, Base = "T"},
    //     # ...
    // ]

    using indices_type   = std::array<std::size_t, 3>; // {S, B3, B5}
    using parameter_type = typename potential_type::parameter_type;

    potential_type potential;
    const auto pot = toml::find<std::string>(local, "potential");
    if(pot == "3SPN2")
    {
        MJOLNIR_LOG_NOTICE("potential is 3SPN2");
        ThreeSPN2BaseStackingPotentialParameter<real_type> para_3SPN2;
        potential = potential_type(para_3SPN2);
    }
    else if (pot == "3SPN2C")
    {
        MJOLNIR_LOG_NOTICE("potential is 3SPN2C");
        ThreeSPN2CBaseStackingPotentialParameter<real_type> para_3SPN2C;
        potential = potential_type(para_3SPN2C);
    }
    else
    {
        throw_exception<std::runtime_error>(toml::format_error("[error] "
            "mjolnir::read_local_3spn2_base_stacking_interaction: "
            "invalid potential", toml::find(local, "potential"), "here", {
            "expected value is one of the following.",
            "- \"3SPN2\" : The general 3SPN2 parameter set.",
            "- \"3SPN2C\": The parameter set optimized to reproduce curveture of dsDNA."
            }));
    }

    const auto& params = toml::find<toml::array>(local, "parameters");
    MJOLNIR_LOG_NOTICE("-- ", params.size(), " interactions are found.");

    const auto& env = local.as_table().count("env") == 1 ?
                      local.as_table().at("env") : toml::value{};
    // parameters = [
    //     {strand = 0, nucleotide =  0,          S =   0, B =   1, Base = "A"},
    //     {strand = 0, nucleotide =  1, P =   2, S =   3, B =   4, Base = "T"},
    //     # ...
    // ]
    using nucleotide_index_type = parameter_3SPN2::NucleotideIndex;
    std::vector<nucleotide_index_type> nuc_idxs;
    nuc_idxs.reserve(params.size());
    for(const auto& item : params)
    {
        nucleotide_index_type nuc_idx;

        // at the edge of the DNA, Phosphate may not exist.
        if(item.as_table().count("P") != 0)
        {
            nuc_idx.P = find_parameter<std::size_t>(item, env, "P");
        }
        nuc_idx.S          = find_parameter<std::size_t>(item, env, "S");
        nuc_idx.B          = find_parameter<std::size_t>(item, env, "B");
        nuc_idx.strand     = find_parameter<std::size_t>(item, env, "strand");
        nuc_idx.nucleotide = find_parameter<std::size_t>(item, env, "nucleotide");

        const auto bk      = find_parameter<std::string>(item, env, "Base");
        if     (bk == "A") {nuc_idx.base = base_kind::A;}
        else if(bk == "T") {nuc_idx.base = base_kind::T;}
        else if(bk == "G") {nuc_idx.base = base_kind::G;}
        else if(bk == "C") {nuc_idx.base = base_kind::C;}
        else
        {
            throw_exception<std::runtime_error>(toml::format_error("[error] "
                "mjolnir::read_local_3spn2_base_stacking_interaction: "
                "invalid Base", item, "here", {
                "expected value is one of the \"A\", \"T\", \"C\", \"G\"."
                }));
        }

        MJOLNIR_LOG_INFO("ThreeSPN2BaseStackingPotential: nucleotide = ", nuc_idx);
        nuc_idxs.push_back(nuc_idx);
    }

    std::sort(nuc_idxs.begin(), nuc_idxs.end(),
        [](const nucleotide_index_type& lhs, const nucleotide_index_type& rhs) {
            return std::make_pair(lhs.strand, lhs.nucleotide) <
                   std::make_pair(rhs.strand, rhs.nucleotide);
        });

    std::vector<std::pair<indices_type, parameter_type>> parameters;
    parameters.reserve(params.size());
    for(std::size_t i=1; i<nuc_idxs.size(); ++i)
    {
        const auto& Base5 = nuc_idxs.at(i-1);
        const auto& Base3 = nuc_idxs.at(i);

        if(Base5.strand != Base3.strand)
        {
            continue; // if the strands are different, there is no stacking.
        }
        assert(Base3.base != base_kind::X);
        assert(Base5.base != base_kind::X);

        const std::array<std::size_t, 3> idxs{{Base5.S, Base5.B, Base3.B}};
        const auto bs_kind = potential.bs_kind(Base5.base, Base3.base);

        MJOLNIR_LOG_INFO("ThreeSPN2BaseStackingPotential = {S = ", Base5.S,
            ", B5 = ", Base5.B, ", B3 = ", Base3.B, ", bases = ", bs_kind, '}');

        parameters.emplace_back(idxs, bs_kind);
    }
    return make_unique<ThreeSPN2BaseStackingInteraction<traitsT>>(kind,
            std::move(parameters), std::move(potential), std::move(nuc_idxs));
}


// ----------------------------------------------------------------------------
// PDNS Interaction

template<typename traitsT>
std::unique_ptr<LocalInteractionBase<traitsT>>
read_pdns_interaction(const std::string topol, const toml::value& local)
{
    MJOLNIR_GET_DEFAULT_LOGGER();
    MJOLNIR_LOG_FUNCTION();
    using real_type      = typename traitsT::real_type;
    using potential_type = ProteinDNANonSpecificPotential<real_type>;
    using parameter_type = typename potential_type::parameter_type;
    using dna_index_type = typename potential_type::dna_index_type;

    if(topol != "none")
    {
        MJOLNIR_LOG_WARN("In PDNS Interaction, contacting particle pair changes"
                         " every step. Topology cannot be defined.");
    }
    // ```toml
    // [[forcefields.local]]
    // interaction = "PDNS"
    // potential   = "PDNS"
    // topology    = "none"
    // sigma  = 1.0
    // delta  = 0.17453
    // cutoff = 5.0 # relative to sigma
    // parameters  = [
    // {index =    2, kind = "DNA", S3 = 1},
    // {index =    5, kind = "DNA", S3 = 4},
    // # ...
    // {index = 1000, kind = "Protein", PN =  999, PC = 1001, k = 1.2, r0 = 5.0, theta0 = 100.0, phi0 = 130.0},
    // {index = 1023, kind = "Protein", PN = 1022, PC = 1024, k = 1.2, r0 = 6.0, theta0 = 110.0, phi0 = 120.0},
    // # ...
    // ]
    // ```

    // ------------------------------------------------------------------------
    // read parameters

    const real_type dlt = toml::find<real_type>(local, "delta");
    const real_type sgm = toml::find<real_type>(local, "sigma");

    real_type cut = potential_type::default_cutoff();
    if(local.as_table().count("cutoff") != 0)
    {
        cut = toml::find<real_type>(local, "cutoff");
    }
    const real_type cutoff = cut;
    const real_type margin = toml::find_or<real_type>(local, "margin", 0.5);

    const auto& env = local.as_table().count("env") == 1 ?
                      local.as_table().at("env") : toml::value{};

    const auto& ps = toml::find<toml::array>(local, "parameters");
    MJOLNIR_LOG_INFO(ps.size(), " parameters are found");

    std::vector<parameter_type> params;
    std::vector<dna_index_type> dnas;
    params.reserve(ps.size());
    dnas  .reserve(ps.size());

    for(const auto& item : ps)
    {
        const auto idx  = toml::find<std::size_t>(item, "index");
        const auto kind = toml::find<std::string>(item, "kind");
        if(kind == "Protein")
        {
            parameter_type para;
            para.P      = idx;
            para.PN     = find_parameter<std::uint32_t>(item, env, "PN");
            para.PC     = find_parameter<std::uint32_t>(item, env, "PC");
            para.k      = find_parameter<real_type>(item, env, "k");
            para.r0     = find_parameter<real_type>(item, env, "r0");
            para.theta0 = find_parameter<real_type>(item, env, "theta0");
            para.phi0   = find_parameter<real_type>(item, env, "phi0");
            params.push_back(para);

            MJOLNIR_LOG_INFO("Protein: idx = ", idx, ", PN = ", para.PN,
                ", PC = ", para.PC, ", k = ", para.k, ", r0 = ", para.r0,
                ", theta0 = ", para.theta0, ", phi0 = ", para.phi0);
        }
        else if (kind == "DNA")
        {
            const auto S3 = find_parameter<std::uint32_t>(item, env, "S3");
            dnas.emplace_back(idx, S3);
            MJOLNIR_LOG_INFO("DNA: idx = ", idx, ", S3 = ", S3);
        }
        else
        {
            throw_exception<std::runtime_error>(toml::format_error("[error] "
                "mjolnir::read_pdns_interaction: unknown kind ",
                toml::find(item, "kind"), "here", {
                "expected value is one of the following.",
                "- \"Protein\": Protein bead has PN, PC and native parameters",
                "- \"DNA\"    : DNA bead has index of the corresponding Sugar."
                }));
        }
    }
    return make_unique<ProteinDNANonSpecificInteraction<traitsT>>(
        potential_type(sgm, dlt, cutoff, std::move(params), std::move(dnas)),
        margin);
}

// ----------------------------------------------------------------------------
// general read_local_interaction function
// ----------------------------------------------------------------------------

template<typename traitsT>
std::unique_ptr<LocalInteractionBase<traitsT>>
read_local_interaction(const toml::value& local)
{
    MJOLNIR_GET_DEFAULT_LOGGER();
    MJOLNIR_LOG_FUNCTION();

    const auto interaction = toml::find<std::string>(local, "interaction");
    const auto kind        = toml::find<std::string>(local, "topology");
    MJOLNIR_LOG_INFO("connection kind = ", kind);

    if(interaction == "BondLength")
    {
        MJOLNIR_LOG_NOTICE("Bond Length interaction found.");
        return read_bond_length_interaction<traitsT>(kind, local);
    }
    else if(interaction == "Contact")
    {
        MJOLNIR_LOG_NOTICE("Contact interaction found.");
        return read_contact_interaction<traitsT>(kind, local);
    }
    else if(interaction == "DirectionalContact")
    {
        MJOLNIR_LOG_NOTICE("Directional Contact interaction found.");
        return read_directional_contact_interaction<traitsT>(kind, local, {"angle2", "angle1"});
    }
    else if(interaction == "BondAngle")
    {
        MJOLNIR_LOG_NOTICE("Bond Angle interaction found.");
        return read_bond_angle_interaction<traitsT>(kind, local);
    }
    else if(interaction == "DihedralAngle")
    {
        MJOLNIR_LOG_NOTICE("Dihedral Angle interaction found.");
        return read_dihedral_angle_interaction<traitsT>(kind, local);
    }
    else if(interaction == "Dummy")
    {
        MJOLNIR_LOG_NOTICE("Dummy interaction found.");
        return read_dummy_interaction<traitsT>(kind, local);
    }
    else if(interaction == "3SPN2BaseStacking")
    {
        MJOLNIR_LOG_NOTICE("3SPN2BaseStacking interaction found.");
        return read_3spn2_base_stacking_interaction<traitsT>(kind, local);
    }
    else if(interaction == "PDNS")
    {
        MJOLNIR_LOG_NOTICE("P-D ns Interaction found.");
        return read_pdns_interaction<traitsT>(kind, local);
    }
    else
    {
        throw_exception<std::runtime_error>(toml::format_error("[error] "
            "mjolnir::read_local_interaction: invalid interaction",
            toml::find<toml::value>(local, "interaction"), "here", {
            "expected value is one of the following.",
<<<<<<< HEAD
            "- \"BondLength\"    : 2-body well-known chemical bond interaction",
            "- \"BondAngle\"     : 3-body well-known bond angle interaction",
            "- \"DihedralAngle\" : 4-body well-known dihedral angle interaction",
            "- \"Dummy\"         : To represent a strange topology. It does nothing",
            "- \"PDNS\"          : directional contact representing H-bond between protein and DNA"
=======
            "- \"BondLength\"         : 2-body well-known chemical bond interaction",
            "- \"DirectionalContact\" : 4-body contact interaction depends on the contact angle",
            "- \"BondAngle\"          : 3-body well-known bond angle interaction",
            "- \"DihedralAngle\"      : 4-body well-known dihedral angle interaction",
            "- \"Dummy\"              : To represent a strange topology. It does nothing",
>>>>>>> d31148c9
            }));
    }
}

#ifdef MJOLNIR_SEPARATE_BUILD
extern template std::unique_ptr<LocalInteractionBase<SimulatorTraits<double, UnlimitedBoundary>       >> read_local_interaction(const toml::value& local);
extern template std::unique_ptr<LocalInteractionBase<SimulatorTraits<float,  UnlimitedBoundary>       >> read_local_interaction(const toml::value& local);
extern template std::unique_ptr<LocalInteractionBase<SimulatorTraits<double, CuboidalPeriodicBoundary>>> read_local_interaction(const toml::value& local);
extern template std::unique_ptr<LocalInteractionBase<SimulatorTraits<float,  CuboidalPeriodicBoundary>>> read_local_interaction(const toml::value& local);

extern template std::unique_ptr<LocalInteractionBase<SimulatorTraits<double, UnlimitedBoundary>       >> read_bond_length_interaction(const std::string& kind, const toml::value& local);
extern template std::unique_ptr<LocalInteractionBase<SimulatorTraits<float,  UnlimitedBoundary>       >> read_bond_length_interaction(const std::string& kind, const toml::value& local);
extern template std::unique_ptr<LocalInteractionBase<SimulatorTraits<double, CuboidalPeriodicBoundary>>> read_bond_length_interaction(const std::string& kind, const toml::value& local);
extern template std::unique_ptr<LocalInteractionBase<SimulatorTraits<float,  CuboidalPeriodicBoundary>>> read_bond_length_interaction(const std::string& kind, const toml::value& local);

extern template std::unique_ptr<LocalInteractionBase<SimulatorTraits<double, UnlimitedBoundary>       >> read_contact_interaction(const std::string& kind, const toml::value& local);
extern template std::unique_ptr<LocalInteractionBase<SimulatorTraits<float,  UnlimitedBoundary>       >> read_contact_interaction(const std::string& kind, const toml::value& local);
extern template std::unique_ptr<LocalInteractionBase<SimulatorTraits<double, CuboidalPeriodicBoundary>>> read_contact_interaction(const std::string& kind, const toml::value& local);
extern template std::unique_ptr<LocalInteractionBase<SimulatorTraits<float,  CuboidalPeriodicBoundary>>> read_contact_interaction(const std::string& kind, const toml::value& local);

extern template std::unique_ptr<LocalInteractionBase<SimulatorTraits<double, UnlimitedBoundary>       >> read_bond_angle_interaction(const std::string& kind, const toml::value& local);
extern template std::unique_ptr<LocalInteractionBase<SimulatorTraits<float,  UnlimitedBoundary>       >> read_bond_angle_interaction(const std::string& kind, const toml::value& local);
extern template std::unique_ptr<LocalInteractionBase<SimulatorTraits<double, CuboidalPeriodicBoundary>>> read_bond_angle_interaction(const std::string& kind, const toml::value& local);
extern template std::unique_ptr<LocalInteractionBase<SimulatorTraits<float,  CuboidalPeriodicBoundary>>> read_bond_angle_interaction(const std::string& kind, const toml::value& local);

extern template std::unique_ptr<LocalInteractionBase<SimulatorTraits<double, UnlimitedBoundary>       >> read_dihedral_angle_interaction(const std::string& kind, const toml::value& local);
extern template std::unique_ptr<LocalInteractionBase<SimulatorTraits<float,  UnlimitedBoundary>       >> read_dihedral_angle_interaction(const std::string& kind, const toml::value& local);
extern template std::unique_ptr<LocalInteractionBase<SimulatorTraits<double, CuboidalPeriodicBoundary>>> read_dihedral_angle_interaction(const std::string& kind, const toml::value& local);
extern template std::unique_ptr<LocalInteractionBase<SimulatorTraits<float,  CuboidalPeriodicBoundary>>> read_dihedral_angle_interaction(const std::string& kind, const toml::value& local);

extern template std::unique_ptr<LocalInteractionBase<SimulatorTraits<double, UnlimitedBoundary>       >> read_dummy_interaction(const std::string& kind, const toml::value& local);
extern template std::unique_ptr<LocalInteractionBase<SimulatorTraits<float,  UnlimitedBoundary>       >> read_dummy_interaction(const std::string& kind, const toml::value& local);
extern template std::unique_ptr<LocalInteractionBase<SimulatorTraits<double, CuboidalPeriodicBoundary>>> read_dummy_interaction(const std::string& kind, const toml::value& local);
extern template std::unique_ptr<LocalInteractionBase<SimulatorTraits<float,  CuboidalPeriodicBoundary>>> read_dummy_interaction(const std::string& kind, const toml::value& local);

extern template std::unique_ptr<LocalInteractionBase<SimulatorTraits<double, UnlimitedBoundary>       >> read_3spn2_base_stacking_interaction(const std::string& kind, const toml::value& local);
extern template std::unique_ptr<LocalInteractionBase<SimulatorTraits<float,  UnlimitedBoundary>       >> read_3spn2_base_stacking_interaction(const std::string& kind, const toml::value& local);
extern template std::unique_ptr<LocalInteractionBase<SimulatorTraits<double, CuboidalPeriodicBoundary>>> read_3spn2_base_stacking_interaction(const std::string& kind, const toml::value& local);
extern template std::unique_ptr<LocalInteractionBase<SimulatorTraits<float,  CuboidalPeriodicBoundary>>> read_3spn2_base_stacking_interaction(const std::string& kind, const toml::value& local);
#endif


} // mjolnir
#endif// MJOLNIR_READ_LOCAL_INTERACTION<|MERGE_RESOLUTION|>--- conflicted
+++ resolved
@@ -735,19 +735,13 @@
             "mjolnir::read_local_interaction: invalid interaction",
             toml::find<toml::value>(local, "interaction"), "here", {
             "expected value is one of the following.",
-<<<<<<< HEAD
             "- \"BondLength\"    : 2-body well-known chemical bond interaction",
             "- \"BondAngle\"     : 3-body well-known bond angle interaction",
+            "- \"Contact\"       : 2-body bond interaction that might be broken",
             "- \"DihedralAngle\" : 4-body well-known dihedral angle interaction",
+            "- \"DirectionalContact\" : 4-body contact interaction depends on the contact angle",
             "- \"Dummy\"         : To represent a strange topology. It does nothing",
             "- \"PDNS\"          : directional contact representing H-bond between protein and DNA"
-=======
-            "- \"BondLength\"         : 2-body well-known chemical bond interaction",
-            "- \"DirectionalContact\" : 4-body contact interaction depends on the contact angle",
-            "- \"BondAngle\"          : 3-body well-known bond angle interaction",
-            "- \"DihedralAngle\"      : 4-body well-known dihedral angle interaction",
-            "- \"Dummy\"              : To represent a strange topology. It does nothing",
->>>>>>> d31148c9
             }));
     }
 }
