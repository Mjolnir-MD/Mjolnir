--- conflicted
+++ resolved
@@ -13,6 +13,7 @@
 #include <mjolnir/util/throw_exception.hpp>
 #include <mjolnir/util/logger.hpp>
 #include <mjolnir/input/read_global_potential.hpp>
+#include <mjolnir/input/read_stoichiometric_potential.hpp>
 #include <mjolnir/input/read_spatial_partition.hpp>
 #include <memory>
 
@@ -690,57 +691,14 @@
 
 template<typename traitsT>
 std::unique_ptr<GlobalInteractionBase<traitsT>>
-read_global_stoichiometric_interaction(const toml::value& global)
+read_stoichiometric_interaction(const toml::value& global)
 {
     MJOLNIR_GET_DEFAULT_LOGGER();
     MJOLNIR_LOG_FUNCTION();
 
-<<<<<<< HEAD
-    using real_type           = typename traitsT::real_type;
-    using potential_type      = GlobalStoichiometricInteractionPotential<real_type>;
-    using parameter_list_type = StoichiometricInteractionRule<traitsT, potential_type>;
-=======
-    using real_type = typename traitsT::real_type;
->>>>>>> 73fb80e4
-
     // ```toml
     // [[forcefields.global]]
     // interaction = "Stoichiometric"
-<<<<<<< HEAD
-    // potential   = "Stoichiometric"
-    // epsilon     = 1.0 # the depth of potential valley
-    // coefA = 3
-    // coefB = 1
-    // v0 = 4.0
-    // parameters = [
-    // {index = 0, kind = "A"},
-    // {index = 1, kind = "B"},
-    // # ...
-    // ]
-    // ```
-
-    const auto        pot     = toml::find<std::string>(global, "potential");
-    const real_type   epsilon = toml::find<real_type>  (global, "epsilon");
-    const std::size_t coefa   = toml::find<std::size_t>(global, "coefA");
-    const std::size_t coefb   = toml::find<std::size_t>(global, "coefB");
-    const real_type   v0      = toml::find<real_type>  (global, "v0");
-    const real_type   range   = toml::find<real_type>  (global, "range");
-    const auto&       ps      = toml::find<toml::array>(global, "parameters");
-
-    std::vector<std::size_t> a_indices;
-    std::vector<std::size_t> b_indices;
-
-    for(const auto& item : ps)
-    {
-        const std::size_t idx  = toml::find<std::size_t>(item, "index");
-        const std::string kind = toml::find<std::string>(item, "kind");
-
-        if(kind == "A")
-        {
-            a_indices.push_back(idx);
-        }
-        else if(kind == "B")
-=======
     // potential   = "StoichiometricUniformCubicPan"
     // epsilon     = 1.0 # the depth of potential valley
     //
@@ -759,87 +717,47 @@
     // ]
     // ```
 
+    using real_type = typename traitsT::real_type;
     const real_type epsilon = toml::find<real_type>  (global, "epsilon");
 
-    const auto& pot = toml::find<std::string>(global, "potential");
+    const auto& potential = toml::find<std::string>(global, "potential");
     if(potential == "StoichiometricUniformCubicPan")
     {
         MJOLNIR_LOG_NOTICE("-- potential function is StoichiometricUniformCubicPan");
-        using potential_t   = StoichiometricUnformCubicPanPotential<real_type>;
+        using potential_t   = StoichiometricUniformCubicPanPotential<real_type>;
         using interaction_t = GlobalStoichiometricInteraction<traitsT, potential_t>;
 
-        const real_type v0      = toml::find<real_type>  (global, "v0");
-        const real_type range   = toml::find<real_type>  (global, "range");
-
-        auto pot_para = read_si_uniform_cubic_pan_potential<traitsT>(global);
-
-        return make_unique<interaction_t>(
-            potential_t{v0, range}, std::move(parameter_list),
-            read_spatial_partition<traitsT, potential_type>(global),
+        const auto& pa = toml::find<toml::array>(global, "particle_kinds");
+        if(pa.size() != 2)
+        {
+            throw_exception<std::runtime_error>("[error] "
+                "mjolnir::read_stoichiometric_interaction: ", pa.size(),
+                " particle definition in particle table expected 2.");
+        }
+
+        const std::string particle_a_name = toml::find<std::string>(pa[0], "name");
+        const std::size_t particle_a_coef = toml::find<std::size_t>(pa[0], "coef");
+        const std::string particle_b_name = toml::find<std::string>(pa[1], "name");
+        const std::size_t particle_b_coef = toml::find<std::size_t>(pa[1], "coef");
+
+        auto pot_para =
+            read_stoichiometric_uniform_cubic_pan_potential<traitsT>(
+                    global, particle_a_name, particle_b_name);
+
+        return make_unique<interaction_t>(
+            std::move(pot_para.first), std::move(pot_para.second),
+            read_spatial_partition<traitsT, potential_t>(global),
             epsilon, particle_a_coef, particle_b_coef);
     }
-
-    const auto&     pa      = toml::find<toml::array>(global, "particle");
-    const auto&     ps      = toml::find<toml::array>(global, "parameters");
-
-    if(pa.size() != 2)
-    {
-        throw_exception<std::runtime_error>("[error] "
-            "mjolnir::read_stoichiometric_interaction: ", pa.size(),
-            " particle definition in particle table expected 2.");
-    }
-    std::string particle_a_name = toml::find<std::string>(pa[0], "name");
-    std::string particle_a_coef = toml::find<std::size_t>(pa[0], "coef");
-    std::string particle_b_name = toml::find<std::string>(pa[1], "name");
-    std::string particle_b_coef = toml::find<std::size_t>(pa[1], "coef");
-
-    std::vector<std::size_t> a_indices;
-    std::vector<std::size_t> b_indices;
-    for(const auto& item : ps)
-    {
-        const std::size_t idx  = toml::find<std::size_t>(item, "index");
-        const std::string name = toml::find<std::string>(item, "name");
-
-        if(name == particle_a_name)
-        {
-            a_indices.push_back(idx);
-        }
-        else if(name == particle_b_name)
->>>>>>> 73fb80e4
-        {
-            b_indices.push_back(idx);
-        }
-        else
-        {
-            throw_exception<std::runtime_error>(toml::format_error("[error] "
-                "mjolnir::read_stoichiometric_interaction: unknown particle kind ",
-<<<<<<< HEAD
-                toml::find<toml::value>(global, "kinds"), "here", {
-                "expected value is \"A\" or \"B\""
-                }));
-        }
-    }
-
-=======
-                toml::find<toml::value>(global, "kinds"), "here expected value is \"",
-                particle_a_name, "\" or \"", particle_b_name, "\"."));
-        }
-    }
-
-    using parameter_list_type = StoichiometricInteractionRule<traitsT, potential_type>;
->>>>>>> 73fb80e4
-    parameter_list_type parameter_list(
-            std::move(a_indices), std::move(b_indices),
-            read_ignore_particles_within(global),
-            read_ignored_molecule(global), read_ignored_group(global));
-
-<<<<<<< HEAD
-    return make_unique<GlobalStoichiometricInteraction<traitsT, potential_type>>(
-            potential_type{v0, range}, std::move(parameter_list),
-            read_spatial_partition<traitsT, potential_type>(global),
-            epsilon, coefa, coefb);
-=======
->>>>>>> 73fb80e4
+    else
+    {
+        throw_exception<std::runtime_error>(toml::format_error("[error] "
+            "mjolnir::read_stoichiometric_interaction: invalid potential",
+            toml::find<toml::value>(global, "potential"), "here", {
+            "expected value is one of the following.",
+            "- \"StoichiometricUniformCubicPan\" : cubic function potential with uniform paramters"
+            }));
+    }
 }
 
 // ----------------------------------------------------------------------------
@@ -882,7 +800,7 @@
     else if(interaction == "Stoichiometric")
     {
         MJOLNIR_LOG_NOTICE("Stoichiometric Interaction found.");
-        return read_global_stoichiometric_interaction<traitsT>(global);
+        return read_stoichiometric_interaction<traitsT>(global);
     }
     else
     {
@@ -919,10 +837,10 @@
 extern template std::unique_ptr<GlobalInteractionBase<SimulatorTraits<double, CuboidalPeriodicBoundary>>> read_global_pair_interaction(const toml::value&);
 extern template std::unique_ptr<GlobalInteractionBase<SimulatorTraits<float,  CuboidalPeriodicBoundary>>> read_global_pair_interaction(const toml::value&);
 
-extern template std::unique_ptr<GlobalInteractionBase<SimulatorTraits<double, UnlimitedBoundary>       >> read_global_stoichiometric_interaction(const toml::value&);
-extern template std::unique_ptr<GlobalInteractionBase<SimulatorTraits<float , UnlimitedBoundary>       >> read_global_stoichiometric_interaction(const toml::value&);
-extern template std::unique_ptr<GlobalInteractionBase<SimulatorTraits<double, CuboidalPeriodicBoundary>>> read_global_stoichiometric_interaction(const toml::value&);
-extern template std::unique_ptr<GlobalInteractionBase<SimulatorTraits<float , CuboidalPeriodicBoundary>>> read_global_stoichiometric_interaction(const toml::value&);
+extern template std::unique_ptr<GlobalInteractionBase<SimulatorTraits<double, UnlimitedBoundary>       >> read_stoichiometric_interaction(const toml::value&);
+extern template std::unique_ptr<GlobalInteractionBase<SimulatorTraits<float , UnlimitedBoundary>       >> read_stoichiometric_interaction(const toml::value&);
+extern template std::unique_ptr<GlobalInteractionBase<SimulatorTraits<double, CuboidalPeriodicBoundary>>> read_stoichiometric_interaction(const toml::value&);
+extern template std::unique_ptr<GlobalInteractionBase<SimulatorTraits<float , CuboidalPeriodicBoundary>>> read_stoichiometric_interaction(const toml::value&);
 #endif
 
 } // mjolnir
