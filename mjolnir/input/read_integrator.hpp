--- conflicted
+++ resolved
@@ -63,11 +63,9 @@
             {"type"_s, "seed"_s, "parameters"_s, "remove"_s, "env"_s});
 
     const auto parameters = toml::find<toml::array>(integrator, "parameters");
-<<<<<<< HEAD
-=======
+
     const auto& env = integrator.contains("env") ?
                       integrator.at("env") : toml::value{};
->>>>>>> bed7c07b
 
     // Temporarily make a vector of idx gamma pair to check index duplication.
     std::vector<std::pair<std::size_t, real_type>> idx_gammas;
@@ -117,11 +115,9 @@
             {"type"_s, "seed"_s, "parameters"_s, "remove"_s, "env"_s});
 
     const auto parameters = toml::find<toml::array>(integrator, "parameters");
-<<<<<<< HEAD
-=======
+
     const auto& env = integrator.contains("env") ?
                       integrator.count("env") : toml::value{};
->>>>>>> bed7c07b
 
     // Temporarily make a vector of idx gamma pair to check index duplication.
     std::vector<std::pair<std::size_t, real_type>> idx_gammas;
