#ifndef MJOLNIR_INPUT_READ_GLOBAL_POTENTIAL_HPP
#define MJOLNIR_INPUT_READ_GLOBAL_POTENTIAL_HPP
#include <extlib/toml/toml.hpp>
#include <mjolnir/input/utility.hpp>
#include <mjolnir/forcefield/global/ExcludedVolumePotential.hpp>
#include <mjolnir/forcefield/global/InversePowerPotential.hpp>
#include <mjolnir/forcefield/global/HardCoreExcludedVolumePotential.hpp>
#include <mjolnir/forcefield/global/LennardJonesPotential.hpp>
#include <mjolnir/forcefield/global/UniformLennardJonesPotential.hpp>
#include <mjolnir/forcefield/global/DebyeHuckelPotential.hpp>
#include <mjolnir/forcefield/3SPN2/ThreeSPN2ExcludedVolumePotential.hpp>
#include <mjolnir/core/Topology.hpp>
#include <mjolnir/util/string.hpp>
#include <mjolnir/util/make_unique.hpp>
#include <mjolnir/util/logger.hpp>

namespace mjolnir
{

// ============================================================================
// global potential
// ============================================================================

//
// reads `ignore.molecule`. If not provided, return the default value.
//
inline IgnoreMolecule<typename Topology::molecule_id_type>
read_ignored_molecule(const toml::value& global)
{
    MJOLNIR_GET_DEFAULT_LOGGER();
    MJOLNIR_LOG_FUNCTION();

    if(global.as_table().count("ignore") == 0)
    {
        MJOLNIR_LOG_NOTICE("No `ignore.molecule` is provided. "
                           "All the molecules are taken into account.");

        return IgnoreMolecule<typename Topology::molecule_id_type>{
            make_unique<IgnoreNothing<typename Topology::molecule_id_type>>()
        };
    }

    const auto& ignore = toml::find(global, "ignore");
    check_keys_available(ignore, {"molecule", "group", "particles_within"});

    if(ignore.as_table().count("molecule") == 0)
    {
        MJOLNIR_LOG_NOTICE("No `ignore.molecule` is provided. "
                           "All the groups are taken into account.");

        return IgnoreMolecule<typename Topology::molecule_id_type>{
            make_unique<IgnoreNothing<typename Topology::molecule_id_type>>()
        };
    }

    const auto name = toml::find<std::string>(ignore, "molecule");

    if(name == "Nothing")
    {
        MJOLNIR_LOG_NOTICE("all the interactions"
                           "(both (inter|intra)-molecule) are included");
        return IgnoreMolecule<typename Topology::molecule_id_type>{
            make_unique<IgnoreNothing<typename Topology::molecule_id_type>>()
        };
    }
    else if(name == "Self" || name == "Intra")
    {
        MJOLNIR_LOG_NOTICE("intra-molecule interaction is ignored");
        return IgnoreMolecule<typename Topology::molecule_id_type>{
            make_unique<IgnoreSelf<typename Topology::molecule_id_type>>()
        };
    }
    else if(name == "Others" || name == "Inter")
    {
        MJOLNIR_LOG_NOTICE("inter-molecule interaction is ignored");
        return IgnoreMolecule<typename Topology::molecule_id_type>{
            make_unique<IgnoreOthers<typename Topology::molecule_id_type>>()
        };
    }
    else
    {
        throw_exception<std::runtime_error>(toml::format_error(
            "[error] mjolnir::read_ignored_molecule: unknown setting",
            toml::find(ignore, "molecule"), "expected (Nothing|Self|Others)."));
    }
}

//
// reads `ignore.group`. If not provided, return the default value.
//
inline IgnoreGroup<typename Topology::group_id_type>
read_ignored_group(const toml::value& global)
{
    MJOLNIR_GET_DEFAULT_LOGGER();
    MJOLNIR_LOG_FUNCTION();
    using group_id_type = typename Topology::group_id_type;

    // ```toml
    // # array of strings
    // ignore.group.intra = ["DNA"] # ignore intra-DNA
    // # pair of strings
    // ignore.group.inter = [
    //     ["DNA", "Protein1"], # ignore DNA-protein1 interaction
    //     ["DNA", "Protein2"]  # ignore DNA-protein2 interaction
    // ]
    // ```

    std::map<group_id_type, std::vector<group_id_type>> ignores;

    if(global.as_table().count("ignore") == 0)
    {
        MJOLNIR_LOG_NOTICE("No `ignore.group` is provided. "
                           "All the groups are taken into account.");
        assert(ignores.empty());
        return IgnoreGroup<group_id_type>(ignores);
    }

    const auto& ignore = toml::find(global, "ignore");

    if(ignore.as_table().count("group") == 0)
    {
        MJOLNIR_LOG_NOTICE("No `ignore.group` is provided. "
                           "All the groups are taken into account.");
        assert(ignores.empty());
        return IgnoreGroup<group_id_type>(ignores);
    }

    const auto group = toml::find(ignore, "group");
    check_keys_available(group, {"intra", "inter"});

    if(group.as_table().count("intra") == 1)
    {
        for(auto intra : toml::find<std::vector<std::string>>(group, "intra"))
        {
            assert(ignores.count(intra) == 0);
            ignores[intra] = {intra};
            MJOLNIR_LOG_NOTICE("ignore interactions inside ", intra);
        }
    }
    if(group.as_table().count("inter") == 1)
    {
        for(auto inter : toml::find<
            std::vector<std::pair<std::string, std::string>>>(group, "inter"))
        {
            const auto fst = std::move(inter.first);
            const auto snd = std::move(inter.second);
            if(ignores.count(fst) == 0) {ignores[fst] = {};}
            if(ignores.count(snd) == 0) {ignores[snd] = {};}

            ignores.at(fst).push_back(snd);
            ignores.at(snd).push_back(fst);

            MJOLNIR_LOG_NOTICE("ignore interactions between ", fst, " and ", snd);
        }
    }
    return IgnoreGroup<group_id_type>(ignores);
}

//
// reads `ignore.particles_within`. If not provided, return the default value.
//
inline std::map<std::string, std::size_t>
read_ignore_particles_within(const toml::value& global)
{
    MJOLNIR_GET_DEFAULT_LOGGER();

    using map_type = std::map<std::string, std::size_t>;

    if(global.as_table().count("ignore") == 0)
    {
        return map_type{};
    }
    const auto& ignore = toml::find(global, "ignore");

    const auto ignore_particle_within = toml::find_or<map_type>(
            ignore, "particles_within", map_type{});
    for(const auto& connection : ignore_particle_within)
    {
        MJOLNIR_LOG_NOTICE("particles that have connection ", connection.first,
                           " within ", connection.second, " will be ignored");
    }
    return ignore_particle_within;
}

<<<<<<< HEAD
//
// checks index overlap in the `parameters` array. If any, show the warning.
// After reading the parameters, call this.
// ```toml
// parameters = [
//     {index = 10, radius = 2.0},
//     {index = 10, radius = 2.0}, # <- overlap! parameter value is ambiguous.
// ]
// ```
template<typename parameterT>
void check_parameter_overlap(const toml::value& env, const toml::array& setting,
        std::vector<std::pair<std::size_t, parameterT>>& parameters)
{
    if(parameters.empty()) {return ;}

    MJOLNIR_GET_DEFAULT_LOGGER();
    MJOLNIR_LOG_FUNCTION();
    using value_type = std::pair<std::size_t, parameterT>;

    std::sort(parameters.begin(), parameters.end(),
            [](const value_type& lhs, const value_type& rhs) noexcept -> bool {
                return lhs.first < rhs.first; // check only its index.
            });

    const auto overlap = std::adjacent_find(parameters.begin(), parameters.end(),
            [](const value_type& lhs, const value_type& rhs) noexcept -> bool {
                return lhs.first == rhs.first;
            });

    if(overlap != parameters.end())
    {
        const std::size_t overlapped_idx = overlap->first;
        MJOLNIR_LOG_ERROR("parameter for ", overlapped_idx, " defined twice");

        // define a functor to find the toml::value by its index.
        // read the index in parameter and compare it with the `overlapped_idx`.
        const auto find_by_index =
            [overlapped_idx, &env](const toml::value& v) -> bool {
                return find_parameter<std::size_t>(v, env, "index") +
                    find_parameter_or<std::size_t>(v, env, "offset", 0) ==
                    overlapped_idx;
            };

        const auto overlapped1 = std::find_if(
                setting.begin(), setting.end(), find_by_index);
        assert(overlapped1 != setting.end());

        const auto overlapped2 = std::find_if(
                std::next(overlapped1), setting.end(), find_by_index);
        assert(overlapped2 != setting.end());

        throw_exception<std::runtime_error>(toml::format_error(
            "check_parameter_overlap: duplicate parameter definitions",
            *overlapped1, "this defined twice", *overlapped2, "here"));
    }
    return ;
}

=======
>>>>>>> bed7c07b
template<typename traitsT>
ExcludedVolumePotential<traitsT>
read_excluded_volume_potential(const toml::value& global)
{
    MJOLNIR_GET_DEFAULT_LOGGER();
    MJOLNIR_LOG_FUNCTION();
    using potential_type = ExcludedVolumePotential<traitsT>;
    using real_type      = typename potential_type::real_type;
    using parameter_type = typename potential_type::parameter_type;

    const auto& env = global.contains("env") ? global.at("env") : toml::value{};

    const real_type eps = toml::find<real_type>(global, "epsilon");
    MJOLNIR_LOG_INFO("epsilon = ", eps);

    const real_type cutoff = toml::find_or<real_type>(global, "cutoff",
            potential_type::default_cutoff());
    MJOLNIR_LOG_INFO("relative cutoff = ", cutoff);

    const auto& ps = toml::find<toml::array>(global, "parameters");
    MJOLNIR_LOG_INFO(ps.size(), " parameters are found");

    std::vector<std::pair<std::size_t, parameter_type>> params;
    params.reserve(ps.size());
    for(const auto& param : ps)
    {
        const auto idx    = find_parameter<std::size_t>(param, env, "index") +
                            find_parameter_or<std::size_t>(param, env, "offset", 0);
        const auto radius = find_parameter<real_type  >(param, env, "radius");

        params.emplace_back(idx, radius);
        MJOLNIR_LOG_INFO("idx = ", idx, ", radius = ", radius);
    }
    check_parameter_overlap(env, ps, params);

    return potential_type(eps, cutoff, params,
            read_ignore_particles_within(global),
            read_ignored_molecule(global), read_ignored_group(global));
}

template<typename traitsT>
InversePowerPotential<traitsT>
read_inverse_power_potential(const toml::value& global)
{
    MJOLNIR_GET_DEFAULT_LOGGER();
    MJOLNIR_LOG_FUNCTION();
    using potential_type = InversePowerPotential<traitsT>;
    using real_type      = typename potential_type::real_type;
    using integer_type   = typename potential_type::integer_type;
    using parameter_type = typename potential_type::parameter_type;

    const auto& env = global.contains("env") ? global.at("env") : toml::value{};

    const real_type eps = toml::find<real_type>(global, "epsilon");
    MJOLNIR_LOG_INFO("epsilon = ", eps);

    const integer_type n = toml::find<integer_type>(global, "n");
    MJOLNIR_LOG_INFO("n = ", n);

    const real_type cutoff = toml::find_or<real_type>(global, "cutoff",
            potential_type::default_cutoff(n));
    MJOLNIR_LOG_INFO("relative cutoff = ", cutoff);

    const auto& ps = toml::find<toml::array>(global, "parameters");
    MJOLNIR_LOG_INFO(ps.size(), " parameters are found");

    std::vector<std::pair<std::size_t, parameter_type>> params;
    params.reserve(ps.size());
    for(const auto& param : ps)
    {
        const auto idx    = find_parameter<std::size_t>(param, env, "index") +
                            find_parameter_or<std::size_t>(param, env, "offset", 0);
        const auto radius = find_parameter<real_type  >(param, env, "radius");

        params.emplace_back(idx, radius);
        MJOLNIR_LOG_INFO("idx = ", idx, ", radius = ", radius);
    }
    check_parameter_overlap(env, ps, params);

    return potential_type(eps, n, cutoff, params,
            read_ignore_particles_within(global),
            read_ignored_molecule(global), read_ignored_group(global));
}

template<typename traitsT>
HardCoreExcludedVolumePotential<traitsT>
read_hard_core_excluded_volume_potential(const toml::value& global)
{
    MJOLNIR_GET_DEFAULT_LOGGER();
    MJOLNIR_LOG_FUNCTION();
    using potential_type = HardCoreExcludedVolumePotential<traitsT>;
    using real_type      = typename potential_type::real_type;
    using parameter_type = typename potential_type::parameter_type;

    const auto& env = global.contains("env") ? global.at("env") : toml::value{};

    const real_type eps = toml::find<real_type>(global, "epsilon");
    MJOLNIR_LOG_INFO("epsilon = ", eps);

    const real_type cutoff = toml::find_or<real_type>(global, "cutoff",
            potential_type::default_cutoff());
    MJOLNIR_LOG_INFO("relative cutoff = ", cutoff);

    const auto& ps = toml::find<toml::array>(global, "parameters");
    MJOLNIR_LOG_INFO(ps.size(), " parameters are found");

    std::vector<std::pair<std::size_t, parameter_type>> params;
    params.reserve(ps.size());
    for(const auto& param : ps)
    {
        const auto idx = find_parameter<std::size_t>(param, env, "index") +
                         find_parameter_or<std::size_t>(param, env, "offset", 0);

        const auto core_radius          =
            find_parameter<real_type>(param, env, "core_radius");
        const auto soft_shell_thickness =
            find_parameter<real_type>(param, env, "soft_shell_thickness");

        params.emplace_back(idx, parameter_type{soft_shell_thickness, core_radius});
        MJOLNIR_LOG_INFO("idx = ", idx, ", core_radius = ", core_radius,
                         ", soft_shell_thickness = ", soft_shell_thickness);
    }

    check_parameter_overlap(env, ps, params);

    return potential_type(eps, cutoff, std::move(params),
        read_ignore_particles_within(global),
        read_ignored_molecule(global), read_ignored_group(global));
}

template<typename traitsT>
LennardJonesPotential<traitsT>
read_lennard_jones_potential(const toml::value& global)
{
    MJOLNIR_GET_DEFAULT_LOGGER();
    MJOLNIR_LOG_FUNCTION();
    using potential_type = LennardJonesPotential<traitsT>;
    using real_type      = typename potential_type::real_type;
    using parameter_type = typename potential_type::parameter_type;

    const auto& env = global.contains("env") ? global.at("env") : toml::value{};

    const real_type cutoff = toml::find_or<real_type>(global, "cutoff",
            potential_type::default_cutoff());
    MJOLNIR_LOG_INFO("relative cutoff = ", cutoff);

    const auto& ps = toml::find<toml::array>(global, "parameters");
    MJOLNIR_LOG_INFO(ps.size(), " parameters are found");

    std::vector<std::pair<std::size_t, parameter_type>> params;
    params.reserve(ps.size());
    for(const auto& param : ps)
    {
        const auto idx     = find_parameter<std::size_t>(param, env, "index") +
                             find_parameter_or<std::size_t>(param, env, "offset", 0);
        const auto sigma   = find_parameter<real_type>(param, env, "sigma",   u8"σ");
        const auto epsilon = find_parameter<real_type>(param, env, "epsilon", u8"ε");

        params.emplace_back(idx, parameter_type{sigma, epsilon});
        MJOLNIR_LOG_INFO("idx = ", idx, ", sigma = ", sigma, ", epsilon = ", epsilon);
    }

    check_parameter_overlap(env, ps, params);

    return potential_type(cutoff, std::move(params),
            read_ignore_particles_within(global),
            read_ignored_molecule(global), read_ignored_group(global));
}

template<typename traitsT>
UniformLennardJonesPotential<traitsT>
read_uniform_lennard_jones_potential(const toml::value& global)
{
    MJOLNIR_GET_DEFAULT_LOGGER();
    MJOLNIR_LOG_FUNCTION();
    using potential_type = UniformLennardJonesPotential<traitsT>;
    using real_type      = typename potential_type::real_type;
    using parameter_type = typename potential_type::parameter_type;

    const auto& env = global.contains("env") ? global.at("env") : toml::value{};

    const auto sigma   = toml::expect<real_type>(global, u8"σ").or_other(
                         toml::expect<real_type>(global, "sigma")).unwrap();
    const auto epsilon = toml::expect<real_type>(global, u8"ε").or_other(
                         toml::expect<real_type>(global, "epsilon")).unwrap();
    MJOLNIR_LOG_INFO("sigma   = ", sigma);
    MJOLNIR_LOG_INFO("epsilon = ", epsilon);

    const real_type cutoff = toml::find_or<real_type>(global, "cutoff",
            potential_type::default_cutoff());
    MJOLNIR_LOG_INFO("relative cutoff = ", cutoff);

    std::vector<std::pair<std::size_t, parameter_type>> params;
    if(global.as_table().count("parameters") == 1)
    {
        const auto& parameters = toml::find<toml::array>(global, "parameters");
        for(const auto& param : parameters)
        {
            const auto idx = find_parameter<std::size_t>(param, env, "index") +
                             find_parameter_or<std::size_t>(param, env, "offset", 0);
            params.emplace_back(idx, parameter_type{});
        }
        check_parameter_overlap(env, parameters, params);
    }
    else
    {
        MJOLNIR_LOG_WARN("deprecated: `parameters` field in UniformLennardJones"
                         "potential will be required in the future release.");
        MJOLNIR_LOG_WARN("deprecated: write participants explicitly.");
    }

    return potential_type(sigma, epsilon, cutoff, params,
            read_ignore_particles_within(global),
            read_ignored_molecule(global), read_ignored_group(global));
}

template<typename traitsT>
DebyeHuckelPotential<traitsT>
read_debye_huckel_potential(const toml::value& global)
{
    MJOLNIR_GET_DEFAULT_LOGGER();
    MJOLNIR_LOG_FUNCTION();
    using potential_type = DebyeHuckelPotential<traitsT>;
    using real_type      = typename potential_type::real_type;
    using parameter_type = typename potential_type::parameter_type;

    const auto& env = global.contains("env") ? global.at("env") : toml::value{};

    const real_type cutoff = toml::find_or<real_type>(global, "cutoff",
            potential_type::default_cutoff());
    MJOLNIR_LOG_INFO("relative cutoff = ", cutoff);

    const auto& ps = toml::find<toml::array>(global, "parameters");
    MJOLNIR_LOG_INFO(ps.size(), " parameters are found");

    std::vector<std::pair<std::size_t, parameter_type>> params;
    params.reserve(ps.size());
    for(const auto& param : ps)
    {
        const auto idx = find_parameter<std::size_t>(param, env, "index") +
                         find_parameter_or<std::size_t>(param, env, "offset", 0);
        const auto charge = find_parameter<real_type  >(param, env, "charge");

        params.emplace_back(idx, parameter_type{charge});
        MJOLNIR_LOG_INFO("idx = ", idx, ", charge = ", charge);
    }

    check_parameter_overlap(env, ps, params);

    return potential_type(cutoff, std::move(params),
            read_ignore_particles_within(global),
            read_ignored_molecule(global), read_ignored_group(global));
}

template<typename traitsT>
ThreeSPN2ExcludedVolumePotential<traitsT>
read_3spn2_excluded_volume_potential(const toml::value& global)
{
    MJOLNIR_GET_DEFAULT_LOGGER();
    MJOLNIR_LOG_FUNCTION();
    using potential_type = ThreeSPN2ExcludedVolumePotential<traitsT>;
    using real_type      = typename potential_type::real_type;
    using parameter_type = typename potential_type::parameter_type;
    using bead_kind      = parameter_3SPN2::bead_kind;

    const auto& env = global.contains("env") ? global.at("env") : toml::value{};

    const auto& ps = toml::find<toml::array>(global, "parameters");
    MJOLNIR_LOG_INFO(ps.size(), " parameters are found");

    std::vector<std::pair<std::size_t, parameter_type>> params;
    params.reserve(ps.size());
    for(const auto& param : ps)
    {
        const auto idx = find_parameter<std::size_t>(param, env, "index") +
                         find_parameter_or<std::size_t>(param, env, "offset", 0);

        const auto kind = toml::find<std::string>(param, "kind");
        if(kind != "S" && kind != "P" &&
           kind != "A" && kind != "T" && kind != "G" && kind != "C")
        {
            throw_exception<std::runtime_error>(toml::format_error("[error] "
                "mjolnir::read_3spn2_excluded_volume_potential: unknown bead "
                "kind", find_parameter<toml::value>(param, env, "kind"),
                "expected S, P, A, T, G, C."));
        }
        bead_kind bead;
        switch(kind.front())
        {
            case 'P': {bead = bead_kind::Phosphate; break;}
            case 'S': {bead = bead_kind::Sugar;     break;}
            case 'A': {bead = bead_kind::BaseA;     break;}
            case 'T': {bead = bead_kind::BaseT;     break;}
            case 'G': {bead = bead_kind::BaseG;     break;}
            case 'C': {bead = bead_kind::BaseC;     break;}
            default:  {assert(false);}
        }
        params.emplace_back(idx, bead);
        MJOLNIR_LOG_INFO("idx = ", idx, ", kind = ", bead);
    }

    ThreeSPN2ExcludedVolumePotentialParameter<real_type> default_parameters;

    check_parameter_overlap(env, ps, params);
    return potential_type(std::move(default_parameters), params,
            read_ignore_particles_within(global),
            read_ignored_molecule(global), read_ignored_group(global));
}

#ifdef MJOLNIR_SEPARATE_BUILD
extern template ExcludedVolumePotential<SimulatorTraits<double, UnlimitedBoundary>       > read_excluded_volume_potential(const toml::value& global);
extern template ExcludedVolumePotential<SimulatorTraits<float,  UnlimitedBoundary>       > read_excluded_volume_potential(const toml::value& global);
extern template ExcludedVolumePotential<SimulatorTraits<double, CuboidalPeriodicBoundary>> read_excluded_volume_potential(const toml::value& global);
extern template ExcludedVolumePotential<SimulatorTraits<float,  CuboidalPeriodicBoundary>> read_excluded_volume_potential(const toml::value& global);

extern template InversePowerPotential<SimulatorTraits<double, UnlimitedBoundary>       > read_inverse_power_potential(const toml::value&);
extern template InversePowerPotential<SimulatorTraits<float,  UnlimitedBoundary>       > read_inverse_power_potential(const toml::value&);
extern template InversePowerPotential<SimulatorTraits<double, CuboidalPeriodicBoundary>> read_inverse_power_potential(const toml::value&);
extern template InversePowerPotential<SimulatorTraits<float,  CuboidalPeriodicBoundary>> read_inverse_power_potential(const toml::value&);

extern template HardCoreExcludedVolumePotential<SimulatorTraits<double, UnlimitedBoundary>       > read_hard_core_excluded_volume_potential(const toml::value& global);
extern template HardCoreExcludedVolumePotential<SimulatorTraits<float,  UnlimitedBoundary>       > read_hard_core_excluded_volume_potential(const toml::value& global);
extern template HardCoreExcludedVolumePotential<SimulatorTraits<double, CuboidalPeriodicBoundary>> read_hard_core_excluded_volume_potential(const toml::value& global);
extern template HardCoreExcludedVolumePotential<SimulatorTraits<float,  CuboidalPeriodicBoundary>> read_hard_core_excluded_volume_potential(const toml::value& global);

extern template LennardJonesPotential<SimulatorTraits<double, UnlimitedBoundary>       > read_lennard_jones_potential(const toml::value& global);
extern template LennardJonesPotential<SimulatorTraits<float,  UnlimitedBoundary>       > read_lennard_jones_potential(const toml::value& global);
extern template LennardJonesPotential<SimulatorTraits<double, CuboidalPeriodicBoundary>> read_lennard_jones_potential(const toml::value& global);
extern template LennardJonesPotential<SimulatorTraits<float,  CuboidalPeriodicBoundary>> read_lennard_jones_potential(const toml::value& global);

extern template UniformLennardJonesPotential<SimulatorTraits<double, UnlimitedBoundary>       > read_uniform_lennard_jones_potential(const toml::value& global);
extern template UniformLennardJonesPotential<SimulatorTraits<float,  UnlimitedBoundary>       > read_uniform_lennard_jones_potential(const toml::value& global);
extern template UniformLennardJonesPotential<SimulatorTraits<double, CuboidalPeriodicBoundary>> read_uniform_lennard_jones_potential(const toml::value& global);
extern template UniformLennardJonesPotential<SimulatorTraits<float,  CuboidalPeriodicBoundary>> read_uniform_lennard_jones_potential(const toml::value& global);

extern template DebyeHuckelPotential<SimulatorTraits<double, UnlimitedBoundary>       > read_debye_huckel_potential(const toml::value& global);
extern template DebyeHuckelPotential<SimulatorTraits<float,  UnlimitedBoundary>       > read_debye_huckel_potential(const toml::value& global);
extern template DebyeHuckelPotential<SimulatorTraits<double, CuboidalPeriodicBoundary>> read_debye_huckel_potential(const toml::value& global);
extern template DebyeHuckelPotential<SimulatorTraits<float,  CuboidalPeriodicBoundary>> read_debye_huckel_potential(const toml::value& global);

extern template ThreeSPN2ExcludedVolumePotential<SimulatorTraits<double, UnlimitedBoundary>       > read_3spn2_excluded_volume_potential(const toml::value& global);
extern template ThreeSPN2ExcludedVolumePotential<SimulatorTraits<float,  UnlimitedBoundary>       > read_3spn2_excluded_volume_potential(const toml::value& global);
extern template ThreeSPN2ExcludedVolumePotential<SimulatorTraits<double, CuboidalPeriodicBoundary>> read_3spn2_excluded_volume_potential(const toml::value& global);
extern template ThreeSPN2ExcludedVolumePotential<SimulatorTraits<float,  CuboidalPeriodicBoundary>> read_3spn2_excluded_volume_potential(const toml::value& global);
#endif

} // mjolnir
#endif // MJOLNIR_READ_GLOBAL_POTENTIAL_HPP<|MERGE_RESOLUTION|>--- conflicted
+++ resolved
@@ -182,67 +182,6 @@
     return ignore_particle_within;
 }
 
-<<<<<<< HEAD
-//
-// checks index overlap in the `parameters` array. If any, show the warning.
-// After reading the parameters, call this.
-// ```toml
-// parameters = [
-//     {index = 10, radius = 2.0},
-//     {index = 10, radius = 2.0}, # <- overlap! parameter value is ambiguous.
-// ]
-// ```
-template<typename parameterT>
-void check_parameter_overlap(const toml::value& env, const toml::array& setting,
-        std::vector<std::pair<std::size_t, parameterT>>& parameters)
-{
-    if(parameters.empty()) {return ;}
-
-    MJOLNIR_GET_DEFAULT_LOGGER();
-    MJOLNIR_LOG_FUNCTION();
-    using value_type = std::pair<std::size_t, parameterT>;
-
-    std::sort(parameters.begin(), parameters.end(),
-            [](const value_type& lhs, const value_type& rhs) noexcept -> bool {
-                return lhs.first < rhs.first; // check only its index.
-            });
-
-    const auto overlap = std::adjacent_find(parameters.begin(), parameters.end(),
-            [](const value_type& lhs, const value_type& rhs) noexcept -> bool {
-                return lhs.first == rhs.first;
-            });
-
-    if(overlap != parameters.end())
-    {
-        const std::size_t overlapped_idx = overlap->first;
-        MJOLNIR_LOG_ERROR("parameter for ", overlapped_idx, " defined twice");
-
-        // define a functor to find the toml::value by its index.
-        // read the index in parameter and compare it with the `overlapped_idx`.
-        const auto find_by_index =
-            [overlapped_idx, &env](const toml::value& v) -> bool {
-                return find_parameter<std::size_t>(v, env, "index") +
-                    find_parameter_or<std::size_t>(v, env, "offset", 0) ==
-                    overlapped_idx;
-            };
-
-        const auto overlapped1 = std::find_if(
-                setting.begin(), setting.end(), find_by_index);
-        assert(overlapped1 != setting.end());
-
-        const auto overlapped2 = std::find_if(
-                std::next(overlapped1), setting.end(), find_by_index);
-        assert(overlapped2 != setting.end());
-
-        throw_exception<std::runtime_error>(toml::format_error(
-            "check_parameter_overlap: duplicate parameter definitions",
-            *overlapped1, "this defined twice", *overlapped2, "here"));
-    }
-    return ;
-}
-
-=======
->>>>>>> bed7c07b
 template<typename traitsT>
 ExcludedVolumePotential<traitsT>
 read_excluded_volume_potential(const toml::value& global)
