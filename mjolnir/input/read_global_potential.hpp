--- conflicted
+++ resolved
@@ -7,23 +7,14 @@
 // #include <mjolnir/forcefield/global/HardCoreExcludedVolumePotential.hpp>
 #include <mjolnir/forcefield/global/GlobalParameterList.hpp>
 #include <mjolnir/forcefield/global/LennardJonesPotential.hpp>
-<<<<<<< HEAD
 // #include <mjolnir/forcefield/global/UniformLennardJonesPotential.hpp>
 // #include <mjolnir/forcefield/global/LennardJonesAttractivePotential.hpp>
+// #include <mjolnir/forcefield/global/TabulatedLennardJonesAttractivePotential.hpp>
 // #include <mjolnir/forcefield/global/WCAPotential.hpp>
+// #include <mjolnir/forcefield/global/TabulatedWCAPotential.hpp>
 // #include <mjolnir/forcefield/global/DebyeHuckelPotential.hpp>
 // #include <mjolnir/forcefield/3SPN2/ThreeSPN2ExcludedVolumePotential.hpp>
 // #include <mjolnir/forcefield/iSoLF/iSoLFAttractivePotential.hpp>
-=======
-#include <mjolnir/forcefield/global/UniformLennardJonesPotential.hpp>
-#include <mjolnir/forcefield/global/LennardJonesAttractivePotential.hpp>
-#include <mjolnir/forcefield/global/TabulatedLennardJonesAttractivePotential.hpp>
-#include <mjolnir/forcefield/global/WCAPotential.hpp>
-#include <mjolnir/forcefield/global/TabulatedWCAPotential.hpp>
-#include <mjolnir/forcefield/global/DebyeHuckelPotential.hpp>
-#include <mjolnir/forcefield/3SPN2/ThreeSPN2ExcludedVolumePotential.hpp>
-#include <mjolnir/forcefield/iSoLF/iSoLFAttractivePotential.hpp>
->>>>>>> 68e498e2
 #include <mjolnir/core/Topology.hpp>
 #include <mjolnir/util/string.hpp>
 #include <mjolnir/util/make_unique.hpp>
@@ -361,251 +352,208 @@
         params.emplace_back(idx, parameter_type{sigma, epsilon});
         MJOLNIR_LOG_INFO("idx = ", idx, ", sigma = ", sigma, ", epsilon = ", epsilon);
     }
-<<<<<<< HEAD
-=======
-
-    check_parameter_overlap(env, ps, params);
-
-    return potential_type(cutoff, std::move(params),
-            read_ignore_particles_within(global),
-            read_ignored_molecule(global), read_ignored_group(global));
-}
-
-template<typename traitsT>
-TabulatedLennardJonesAttractivePotential<traitsT>
-read_tabulated_lennard_jones_attractive_potential(const toml::value& global)
-{
-    MJOLNIR_GET_DEFAULT_LOGGER();
-    MJOLNIR_LOG_FUNCTION();
-    using potential_type      = TabulatedLennardJonesAttractivePotential<traitsT>;
-    using real_type           = typename potential_type::real_type;
-    using parameter_type      = typename potential_type::parameter_type;
-    using pair_parameter_type = typename potential_type::pair_parameter_type;
-
-    const auto& env = global.contains("env") ? global.at("env") : toml::value{};
-
-    const real_type cutoff = toml::find_or<real_type>(global, "cutoff",
-            potential_type::default_cutoff());
-    MJOLNIR_LOG_INFO("relative cutoff = ", cutoff);
-
-    // [[forcefield.global]]
-    // interaciton = "Pair"
-    // potential = "AttractiveLennardJones"
-    // table.A.A = {sigma = 1.0, epsilon = 2.0}
-    // table.A.B = {sigma = 1.0, epsilon = 2.0} # B.A will be the same
-    // table.B.B = {sigma = 1.0, epsilon = 2.0}
-    // parameters = [
-    //     {index = 0, name = "A"},
-    //     {index = 1, name = "A"},
-    //     {index = 2, name = "B"},
-    //     {index = 3, name = "B"},
-    // ]
-    std::unordered_map<std::string, pair_parameter_type> table;
-    for(const auto& kv : toml::find<toml::table>(global, "table"))
-    {
-        const auto& p1 = kv.first;
-        for(const auto& kv2 : toml::get<toml::table>(kv.second))
-        {
-            const auto& p2  = kv2.first;
-            const auto para = std::make_pair(
-                    find_parameter<real_type>(kv2.second, env, "sigma"),
-                    find_parameter<real_type>(kv2.second, env, "epsilon"));
-
-            const auto key = p1 + std::string(":") + p2;
-            table[key] = para;
-            if(p1 != p2)
-            {
-                const auto key_opposite = p2 + std::string(":") + p1;
-                if(table.count(key_opposite) != 0)
-                {
-                    MJOLNIR_LOG_WARN("TabulatedLJ does not distinguish two parameters, A.B and B.A.");
-                }
-                table[key_opposite] = para;
-            }
-        }
-    }
-
-    const auto& ps = toml::find<toml::array>(global, "parameters");
-    MJOLNIR_LOG_INFO(ps.size(), " parameters are found");
-
-    std::vector<std::pair<std::size_t, parameter_type>> params;
-    params.reserve(ps.size());
-    for(const auto& param : ps)
-    {
-        const auto idx  = find_parameter   <std::size_t >(param, env, "index") +
-                          find_parameter_or<std::int64_t>(param, env, "offset", 0);
-        const auto name = toml::find<std::string>(param, "name");
-
-        params.emplace_back(idx, name);
-        MJOLNIR_LOG_INFO("idx = ", idx, ", name = ", name);
-    }
-    check_parameter_overlap(env, ps, params);
-
-    return potential_type(cutoff, std::move(table), std::move(params),
-            read_ignore_particles_within(global),
-            read_ignored_molecule(global), read_ignored_group(global));
-}
-
-
-template<typename traitsT>
-WCAPotential<traitsT>
-read_wca_potential(const toml::value& global)
-{
-    MJOLNIR_GET_DEFAULT_LOGGER();
-    MJOLNIR_LOG_FUNCTION();
-    using potential_type = WCAPotential<traitsT>;
-    using real_type      = typename potential_type::real_type;
-    using parameter_type = typename potential_type::parameter_type;
-
-    const auto& env = global.contains("env") ? global.at("env") : toml::value{};
-
-    if(global.contains("cutoff"))
-    {
-        MJOLNIR_LOG_WARN("WCA has a exact cutoff distance. While the simulation,"
-            " the exact cutoff is used and specified cutoff will be ignored.");
-    }
-
-    const auto& ps = toml::find<toml::array>(global, "parameters");
-    MJOLNIR_LOG_INFO(ps.size(), " parameters are found");
-
-    std::vector<std::pair<std::size_t, parameter_type>> params;
-    params.reserve(ps.size());
-    for(const auto& param : ps)
-    {
-        const auto idx     = find_parameter<std::size_t>(param, env, "index") +
-                             find_parameter_or<std::size_t>(param, env, "offset", 0);
-        const auto sigma   = find_parameter<real_type>(param, env, "sigma",   u8"σ");
-        const auto epsilon = find_parameter<real_type>(param, env, "epsilon", u8"ε");
-
-        params.emplace_back(idx, parameter_type{sigma, epsilon});
-        MJOLNIR_LOG_INFO("idx = ", idx, ", sigma = ", sigma, ", epsilon = ", epsilon);
-    }
-
-    check_parameter_overlap(env, ps, params);
-
-    return potential_type(potential_type::default_cutoff(), std::move(params),
-            read_ignore_particles_within(global),
-            read_ignored_molecule(global), read_ignored_group(global));
-}
-
-template<typename traitsT>
-TabulatedWCAPotential<traitsT>
-read_tabulated_wca_potential(const toml::value& global)
-{
-    MJOLNIR_GET_DEFAULT_LOGGER();
-    MJOLNIR_LOG_FUNCTION();
-    using potential_type      = TabulatedWCAPotential<traitsT>;
-    using real_type           = typename potential_type::real_type;
-    using parameter_type      = typename potential_type::parameter_type;
-    using pair_parameter_type = typename potential_type::pair_parameter_type;
-
-    const auto& env = global.contains("env") ? global.at("env") : toml::value{};
-
-    if(global.contains("cutoff"))
-    {
-        MJOLNIR_LOG_WARN("WCA has the exact cutoff distance. While the simulation,"
-            " the exact cutoff is used and specified cutoff will be ignored.");
-    }
-
-    // [[forcefield.global]]
-    // interaciton = "Pair"
-    // potential = "AttractiveLennardJones"
-    // table.A.A = {sigma = 1.0, epsilon = 2.0}
-    // table.A.B = {sigma = 1.0, epsilon = 2.0} # B.A will be the same
-    // table.B.B = {sigma = 1.0, epsilon = 2.0}
-    // parameters = [
-    //     {index = 0, name = "A"},
-    //     {index = 1, name = "A"},
-    //     {index = 2, name = "B"},
-    //     {index = 3, name = "B"},
-    // ]
-    std::unordered_map<std::string, pair_parameter_type> table;
-    for(const auto& kv : toml::find<toml::table>(global, "table"))
-    {
-        const auto& p1 = kv.first;
-        for(const auto& kv2 : toml::get<toml::table>(kv.second))
-        {
-            const auto& p2  = kv2.first;
-            const auto para = std::make_pair(
-                    find_parameter<real_type>(kv2.second, env, "sigma"),
-                    find_parameter<real_type>(kv2.second, env, "epsilon"));
-
-            const auto key = p1 + std::string(":") + p2;
-            table[key] = para;
-            if(p1 != p2)
-            {
-                const auto key_opposite = p2 + std::string(":") + p1;
-                if(table.count(key_opposite) != 0)
-                {
-                    MJOLNIR_LOG_WARN("WCA does not distinguish two pair-parameters, A.B and B.A.");
-                }
-                table[key_opposite] = para;
-            }
-        }
-    }
-
-    const auto& ps = toml::find<toml::array>(global, "parameters");
-    MJOLNIR_LOG_INFO(ps.size(), " parameters are found");
-
-    std::vector<std::pair<std::size_t, parameter_type>> params;
-    params.reserve(ps.size());
-    for(const auto& param : ps)
-    {
-        const auto idx  = find_parameter   <std::size_t>(param, env, "index") +
-                          find_parameter_or<std::size_t>(param, env, "offset", 0);
-        const auto name = toml::find<std::string>(param, "name");
-
-        params.emplace_back(idx, name);
-        MJOLNIR_LOG_INFO("idx = ", idx, ", name = ", name);
-    }
-
-    check_parameter_overlap(env, ps, params);
-
-    return potential_type(potential_type::default_cutoff(),
-            std::move(table), std::move(params),
-            read_ignore_particles_within(global),
-            read_ignored_molecule(global), read_ignored_group(global));
-}
-
-
-template<typename traitsT>
-DebyeHuckelPotential<traitsT>
-read_debye_huckel_potential(const toml::value& global)
-{
-    MJOLNIR_GET_DEFAULT_LOGGER();
-    MJOLNIR_LOG_FUNCTION();
-    using potential_type = DebyeHuckelPotential<traitsT>;
-    using real_type      = typename potential_type::real_type;
-    using parameter_type = typename potential_type::parameter_type;
-
-    const auto& env = global.contains("env") ? global.at("env") : toml::value{};
-
-    const real_type cutoff = toml::find_or<real_type>(global, "cutoff",
-            potential_type::default_cutoff());
-    MJOLNIR_LOG_INFO("relative cutoff = ", cutoff);
-
-    const auto& ps = toml::find<toml::array>(global, "parameters");
-    MJOLNIR_LOG_INFO(ps.size(), " parameters are found");
-
-    std::vector<std::pair<std::size_t, parameter_type>> params;
-    params.reserve(ps.size());
-    for(const auto& param : ps)
-    {
-        const auto idx = find_parameter<std::size_t>(param, env, "index") +
-                         find_parameter_or<std::int64_t>(param, env, "offset", 0);
-        const auto charge = find_parameter<real_type  >(param, env, "charge");
-
-        params.emplace_back(idx, parameter_type{charge});
-        MJOLNIR_LOG_INFO("idx = ", idx, ", charge = ", charge);
-    }
-
->>>>>>> 68e498e2
     check_parameter_overlap(env, ps, params);
 
     return parameter_list(make_unique<LorentzBerthelotRule<traitsT, potential_type>>(
             std::move(params), read_ignore_particles_within(global),
             read_ignored_molecule(global), read_ignored_group(global)));
 }
+
+// template<typename traitsT>
+// TabulatedLennardJonesAttractivePotential<traitsT>
+// read_tabulated_lennard_jones_attractive_potential(const toml::value& global)
+// {
+//     MJOLNIR_GET_DEFAULT_LOGGER();
+//     MJOLNIR_LOG_FUNCTION();
+//     using potential_type      = TabulatedLennardJonesAttractivePotential<traitsT>;
+//     using real_type           = typename potential_type::real_type;
+//     using parameter_type      = typename potential_type::parameter_type;
+//     using pair_parameter_type = typename potential_type::pair_parameter_type;
+//
+//     const auto& env = global.contains("env") ? global.at("env") : toml::value{};
+//
+//     const real_type cutoff = toml::find_or<real_type>(global, "cutoff",
+//             potential_type::default_cutoff());
+//     MJOLNIR_LOG_INFO("relative cutoff = ", cutoff);
+//
+//     // [[forcefield.global]]
+//     // interaciton = "Pair"
+//     // potential = "AttractiveLennardJones"
+//     // table.A.A = {sigma = 1.0, epsilon = 2.0}
+//     // table.A.B = {sigma = 1.0, epsilon = 2.0} # B.A will be the same
+//     // table.B.B = {sigma = 1.0, epsilon = 2.0}
+//     // parameters = [
+//     //     {index = 0, name = "A"},
+//     //     {index = 1, name = "A"},
+//     //     {index = 2, name = "B"},
+//     //     {index = 3, name = "B"},
+//     // ]
+//     std::unordered_map<std::string, pair_parameter_type> table;
+//     for(const auto& kv : toml::find<toml::table>(global, "table"))
+//     {
+//         const auto& p1 = kv.first;
+//         for(const auto& kv2 : toml::get<toml::table>(kv.second))
+//         {
+//             const auto& p2  = kv2.first;
+//             const auto para = std::make_pair(
+//                     find_parameter<real_type>(kv2.second, env, "sigma"),
+//                     find_parameter<real_type>(kv2.second, env, "epsilon"));
+//
+//             const auto key = p1 + std::string(":") + p2;
+//             table[key] = para;
+//             if(p1 != p2)
+//             {
+//                 const auto key_opposite = p2 + std::string(":") + p1;
+//                 if(table.count(key_opposite) != 0)
+//                 {
+//                     MJOLNIR_LOG_WARN("TabulatedLJ does not distinguish two parameters, A.B and B.A.");
+//                 }
+//                 table[key_opposite] = para;
+//             }
+//         }
+//     }
+//
+//     const auto& ps = toml::find<toml::array>(global, "parameters");
+//     MJOLNIR_LOG_INFO(ps.size(), " parameters are found");
+//
+//     std::vector<std::pair<std::size_t, parameter_type>> params;
+//     params.reserve(ps.size());
+//     for(const auto& param : ps)
+//     {
+//         const auto idx  = find_parameter   <std::size_t >(param, env, "index") +
+//                           find_parameter_or<std::int64_t>(param, env, "offset", 0);
+//         const auto name = toml::find<std::string>(param, "name");
+//
+//         params.emplace_back(idx, name);
+//         MJOLNIR_LOG_INFO("idx = ", idx, ", name = ", name);
+//     }
+//     check_parameter_overlap(env, ps, params);
+//
+//     return potential_type(cutoff, std::move(table), std::move(params),
+//             read_ignore_particles_within(global),
+//             read_ignored_molecule(global), read_ignored_group(global));
+// }
+//
+//
+// template<typename traitsT>
+// WCAPotential<traitsT>
+// read_wca_potential(const toml::value& global)
+// {
+//     MJOLNIR_GET_DEFAULT_LOGGER();
+//     MJOLNIR_LOG_FUNCTION();
+//     using potential_type = WCAPotential<traitsT>;
+//     using real_type      = typename potential_type::real_type;
+//     using parameter_type = typename potential_type::parameter_type;
+//
+//     const auto& env = global.contains("env") ? global.at("env") : toml::value{};
+//
+//     if(global.contains("cutoff"))
+//     {
+//         MJOLNIR_LOG_WARN("WCA has a exact cutoff distance. While the simulation,"
+//             " the exact cutoff is used and specified cutoff will be ignored.");
+//     }
+//
+//     const auto& ps = toml::find<toml::array>(global, "parameters");
+//     MJOLNIR_LOG_INFO(ps.size(), " parameters are found");
+//
+//     std::vector<std::pair<std::size_t, parameter_type>> params;
+//     params.reserve(ps.size());
+//     for(const auto& param : ps)
+//     {
+//         const auto idx     = find_parameter<std::size_t>(param, env, "index") +
+//                              find_parameter_or<std::size_t>(param, env, "offset", 0);
+//         const auto sigma   = find_parameter<real_type>(param, env, "sigma",   u8"σ");
+//         const auto epsilon = find_parameter<real_type>(param, env, "epsilon", u8"ε");
+//
+//         params.emplace_back(idx, parameter_type{sigma, epsilon});
+//         MJOLNIR_LOG_INFO("idx = ", idx, ", sigma = ", sigma, ", epsilon = ", epsilon);
+//     }
+//
+//     check_parameter_overlap(env, ps, params);
+//
+//     return potential_type(potential_type::default_cutoff(), std::move(params),
+//             read_ignore_particles_within(global),
+//             read_ignored_molecule(global), read_ignored_group(global));
+// }
+//
+// template<typename traitsT>
+// TabulatedWCAPotential<traitsT>
+// read_tabulated_wca_potential(const toml::value& global)
+// {
+//     MJOLNIR_GET_DEFAULT_LOGGER();
+//     MJOLNIR_LOG_FUNCTION();
+//     using potential_type      = TabulatedWCAPotential<traitsT>;
+//     using real_type           = typename potential_type::real_type;
+//     using parameter_type      = typename potential_type::parameter_type;
+//     using pair_parameter_type = typename potential_type::pair_parameter_type;
+//
+//     const auto& env = global.contains("env") ? global.at("env") : toml::value{};
+//
+//     if(global.contains("cutoff"))
+//     {
+//         MJOLNIR_LOG_WARN("WCA has the exact cutoff distance. While the simulation,"
+//             " the exact cutoff is used and specified cutoff will be ignored.");
+//     }
+//
+//     // [[forcefield.global]]
+//     // interaciton = "Pair"
+//     // potential = "AttractiveLennardJones"
+//     // table.A.A = {sigma = 1.0, epsilon = 2.0}
+//     // table.A.B = {sigma = 1.0, epsilon = 2.0} # B.A will be the same
+//     // table.B.B = {sigma = 1.0, epsilon = 2.0}
+//     // parameters = [
+//     //     {index = 0, name = "A"},
+//     //     {index = 1, name = "A"},
+//     //     {index = 2, name = "B"},
+//     //     {index = 3, name = "B"},
+//     // ]
+//     std::unordered_map<std::string, pair_parameter_type> table;
+//     for(const auto& kv : toml::find<toml::table>(global, "table"))
+//     {
+//         const auto& p1 = kv.first;
+//         for(const auto& kv2 : toml::get<toml::table>(kv.second))
+//         {
+//             const auto& p2  = kv2.first;
+//             const auto para = std::make_pair(
+//                     find_parameter<real_type>(kv2.second, env, "sigma"),
+//                     find_parameter<real_type>(kv2.second, env, "epsilon"));
+//
+//             const auto key = p1 + std::string(":") + p2;
+//             table[key] = para;
+//             if(p1 != p2)
+//             {
+//                 const auto key_opposite = p2 + std::string(":") + p1;
+//                 if(table.count(key_opposite) != 0)
+//                 {
+//                     MJOLNIR_LOG_WARN("WCA does not distinguish two pair-parameters, A.B and B.A.");
+//                 }
+//                 table[key_opposite] = para;
+//             }
+//         }
+//     }
+//
+//     const auto& ps = toml::find<toml::array>(global, "parameters");
+//     MJOLNIR_LOG_INFO(ps.size(), " parameters are found");
+//
+//     std::vector<std::pair<std::size_t, parameter_type>> params;
+//     params.reserve(ps.size());
+//     for(const auto& param : ps)
+//     {
+//         const auto idx  = find_parameter   <std::size_t>(param, env, "index") +
+//                           find_parameter_or<std::size_t>(param, env, "offset", 0);
+//         const auto name = toml::find<std::string>(param, "name");
+//
+//         params.emplace_back(idx, name);
+//         MJOLNIR_LOG_INFO("idx = ", idx, ", name = ", name);
+//     }
+//
+//     check_parameter_overlap(env, ps, params);
+//
+//     return potential_type(potential_type::default_cutoff(),
+//             std::move(table), std::move(params),
+//             read_ignore_particles_within(global),
+//             read_ignored_molecule(global), read_ignored_group(global));
+// }
 
 // template<typename traitsT>
 // UniformLennardJonesPotential<traitsT>
@@ -689,48 +637,6 @@
 //     check_parameter_overlap(env, ps, params);
 // 
 //     return potential_type(cutoff, std::move(params),
-//             read_ignore_particles_within(global),
-//             read_ignored_molecule(global), read_ignored_group(global));
-// }
-// 
-// 
-// template<typename traitsT>
-// WCAPotential<traitsT>
-// read_wca_potential(const toml::value& global)
-// {
-//     MJOLNIR_GET_DEFAULT_LOGGER();
-//     MJOLNIR_LOG_FUNCTION();
-//     using potential_type = WCAPotential<traitsT>;
-//     using real_type      = typename potential_type::real_type;
-//     using parameter_type = typename potential_type::parameter_type;
-// 
-//     const auto& env = global.contains("env") ? global.at("env") : toml::value{};
-// 
-//     if(global.contains("cutoff"))
-//     {
-//         MJOLNIR_LOG_WARN("WCA has a exact cutoff distance. While the simulation,"
-//             " the exact cutoff is used and specified cutoff will be ignored.");
-//     }
-// 
-//     const auto& ps = toml::find<toml::array>(global, "parameters");
-//     MJOLNIR_LOG_INFO(ps.size(), " parameters are found");
-// 
-//     std::vector<std::pair<std::size_t, parameter_type>> params;
-//     params.reserve(ps.size());
-//     for(const auto& param : ps)
-//     {
-//         const auto idx     = find_parameter<std::size_t>(param, env, "index") +
-//                              find_parameter_or<std::size_t>(param, env, "offset", 0);
-//         const auto sigma   = find_parameter<real_type>(param, env, "sigma",   u8"σ");
-//         const auto epsilon = find_parameter<real_type>(param, env, "epsilon", u8"ε");
-// 
-//         params.emplace_back(idx, parameter_type{sigma, epsilon});
-//         MJOLNIR_LOG_INFO("idx = ", idx, ", sigma = ", sigma, ", epsilon = ", epsilon);
-//     }
-// 
-//     check_parameter_overlap(env, ps, params);
-// 
-//     return potential_type(potential_type::default_cutoff(), std::move(params),
 //             read_ignore_particles_within(global),
 //             read_ignored_molecule(global), read_ignored_group(global));
 // }
