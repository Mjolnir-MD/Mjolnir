#ifndef MJOLNIR_IO_TOML_READ_LOCAL_FORCEFIELD
#define MJOLNIR_IO_TOML_READ_LOCAL_FORCEFIELD
#include "read_local_potential.hpp"
#include "read_local_interaction.hpp"
#include <mjolnir/core/LocalForceField.hpp>
#include <mjolnir/util/make_unique.hpp>
#include <mjolnir/util/logger.hpp>
#include <toml/toml.hpp>

namespace mjolnir
{

template<typename traitsT>
LocalForceField<traitsT>
read_local_force_field(const toml::Array<toml::Table>& lffs)
{
    MJOLNIR_SET_LOGGER("read_toml_file");
    MJOLNIR_LOG_DEBUG("read_local_force_field CALLED");
    LocalForceField<traitsT> lff;
    for(auto iter = lffs.cbegin(); iter != lffs.cend(); ++iter)
    {
        const std::string interaction =
            toml::get<toml::String>(iter->at("interaction"));
        MJOLNIR_LOG_INFO("interaction name", interaction);

        const std::string potential =
            toml::get<toml::String>(iter->at("potential"));
        MJOLNIR_LOG_INFO("potential name", potential);

        std::string boundary("Unlimited");
        try{toml::get<toml::String>(iter->at("boundary"));}
        catch(std::out_of_range& except)
<<<<<<< HEAD
        {
            MJOLNIR_LOG_WARN("boundary setting not found. UnlimitedBoundary is used.");
        }
        MJOLNIR_LOG_INFO("boundary name", boundary);

        if(interaction == "BondLength")
        {
            lff.emplace_2body(
                read_2body_interaction<traitsT>(interaction, boundary),
                read_local_potential_array<traitsT, 2>(potential, params));
        }
        else if(interaction == "BondAngle")
        {
            lff.emplace_3body(
                read_3body_interaction<traitsT>(interaction, boundary),
                read_local_potential_array<traitsT, 3>(potential, params));
        }
        else if(interaction == "DihedralAngle")
=======
>>>>>>> 499efed0
        {
            MJOLNIR_LOG_WARN("LocalForceField: boundary condition is not set.",
                    "UnlimitedBoundary is used");
        }
        MJOLNIR_LOG_INFO("boundary name", boundary);

        const toml::Array<toml::Table> params =
            toml::get<toml::Array<toml::Table>>(iter->at("parameters"));
        MJOLNIR_LOG_INFO("parameter table size", params.size());

        lff.emplace(read_local_interaction<traitsT>(
                    interaction, potential, boundary, params));
    }
    MJOLNIR_LOG_DEBUG("read_local_force_field RETUENED");
    return lff;
}


} // mjolnir
#endif /*MJOLNIR_IO_TOML_READ_LOCAL_FORCEFIELD */<|MERGE_RESOLUTION|>--- conflicted
+++ resolved
@@ -30,30 +30,9 @@
         std::string boundary("Unlimited");
         try{toml::get<toml::String>(iter->at("boundary"));}
         catch(std::out_of_range& except)
-<<<<<<< HEAD
         {
-            MJOLNIR_LOG_WARN("boundary setting not found. UnlimitedBoundary is used.");
-        }
-        MJOLNIR_LOG_INFO("boundary name", boundary);
-
-        if(interaction == "BondLength")
-        {
-            lff.emplace_2body(
-                read_2body_interaction<traitsT>(interaction, boundary),
-                read_local_potential_array<traitsT, 2>(potential, params));
-        }
-        else if(interaction == "BondAngle")
-        {
-            lff.emplace_3body(
-                read_3body_interaction<traitsT>(interaction, boundary),
-                read_local_potential_array<traitsT, 3>(potential, params));
-        }
-        else if(interaction == "DihedralAngle")
-=======
->>>>>>> 499efed0
-        {
-            MJOLNIR_LOG_WARN("LocalForceField: boundary condition is not set.",
-                    "UnlimitedBoundary is used");
+            MJOLNIR_LOG_WARN("boundary setting not found.",
+                             "UnlimitedBoundary is used.");
         }
         MJOLNIR_LOG_INFO("boundary name", boundary);
 
